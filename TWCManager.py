#! /usr/bin/python3

################################################################################
# Code and TWC protocol reverse engineering by Chris Dragon.
#
# Additional logs and hints provided by Teslamotorsclub.com users:
#   TheNoOne, IanAmber, and twc.
# Thank you!
#
# For support and information, please read through this thread:
# https://teslamotorsclub.com/tmc/threads/new-wall-connector-load-sharing-protocol.72830
#
# Report bugs at https://github.com/ngardiner/TWCManager/issues
#
# This software is released under the "Unlicense" model: http://unlicense.org
# This means source code and TWC protocol knowledge are released to the general
# public free for personal or commercial use. I hope the knowledge will be used
# to increase the use of green energy sources by controlling the time and power
# level of car charging.
#
# THE SOFTWARE IS PROVIDED "AS IS", WITHOUT WARRANTY OF ANY KIND, EXPRESS OR
# IMPLIED, INCLUDING BUT NOT LIMITED TO THE WARRANTIES OF MERCHANTABILITY,
# FITNESS FOR A PARTICULAR PURPOSE AND NONINFRINGEMENT. IN NO EVENT SHALL THE
# AUTHORS BE LIABLE FOR ANY CLAIM, DAMAGES OR OTHER LIABILITY, WHETHER IN AN
# ACTION OF CONTRACT, TORT OR OTHERWISE, ARISING FROM, OUT OF OR IN CONNECTION
# WITH THE SOFTWARE OR THE USE OR OTHER DEALINGS IN THE SOFTWARE.
#
# For more information, please visit http://unlicense.org

import commentjson
import importlib
import json
import logging
import os.path
import math
import re
import sys
import time
import traceback
from datetime import datetime
import threading
from ww import f
from lib.TWCManager.TWCMaster import TWCMaster
import requests
from enum import Enum


logging.addLevelName(19, "INFO2")
logging.addLevelName(18, "INFO4")
logging.addLevelName(17, "INFO4")
logging.addLevelName(16, "INFO5")
logging.addLevelName(15, "INFO6")
logging.addLevelName(14, "INFO7")
logging.addLevelName(13, "INFO8")
logging.addLevelName(12, "INFO9")
logging.addLevelName(9, "DEBUG2")
logging.INFO2 = 19
logging.INFO3 = 18
logging.INFO4 = 17
logging.INFO5 = 16
logging.INFO6 = 15
logging.INFO7 = 14
logging.INFO8 = 13
logging.INFO9 = 12
logging.DEBUG2 = 9


logger = logging.getLogger("TWCManager")

# Define available modules for the instantiator
# All listed modules will be loaded at boot time
# Logging modules should be the first one to load
modules_available = [
    "Logging.ConsoleLogging",
    "Logging.FileLogging",
    "Logging.SentryLogging",
    "Logging.CSVLogging",
    "Logging.MySQLLogging",
    "Logging.SQLiteLogging",
    "Protocol.TWCProtocol",
    "Interface.Dummy",
    "Interface.RS485",
    "Interface.TCP",
    "Policy.Policy",
    "Vehicle.TeslaAPI",
    "Control.WebIPCControl",
    "Control.HTTPControl",
    "Control.MQTTControl",
#    "Control.OCPPControl",
    "EMS.Efergy",
    "EMS.Enphase",
    "EMS.Fronius",
    "EMS.HASS",
    "EMS.Kostal",
    "EMS.OpenHab",
    "EMS.OpenWeatherMap",
    "EMS.SmartMe",
    "EMS.SmartPi",
    "EMS.SolarEdge",
    "EMS.SolarLog",
    "EMS.TeslaPowerwall2",
    "EMS.TED",
<<<<<<< HEAD
    "EMS.Efergy",
    "EMS.Growatt",
=======
    "EMS.Volkszahler",
>>>>>>> 93c49642
    "Status.HASSStatus",
    "Status.MQTTStatus",
]

# Enable support for Python Visual Studio Debugger
if "DEBUG_SECRET" in os.environ:
    import ptvsd

    ptvsd.enable_attach(os.environ["DEBUG_SECRET"])
    ptvsd.wait_for_attach()

##########################
# Load Configuration File
config = None
jsonconfig = None
if os.path.isfile("/etc/twcmanager/config.json"):
    jsonconfig = open("/etc/twcmanager/config.json")
else:
    if os.path.isfile("config.json"):
        jsonconfig = open("config.json")

if jsonconfig:
    config = commentjson.load(jsonconfig)
else:
    logger.error("Unable to find a configuration file.")
    sys.exit()


logLevel = config["config"].get("logLevel")
if logLevel == None:
    debugLevel = config["config"].get("debugLevel", 1)
    debug_to_log = {
        0: 40,
        1: 20,
        2: 19,
        3: 18,
        4: 17,
        5: 16,
        6: 15,
        7: 14,
        8: 13,
        9: 12,
        10: 10,
        11: 9,
    }
    for debug, log in debug_to_log.items():
        if debug >= debugLevel:
            logLevel = log
            break

logging.getLogger().setLevel(logLevel)

# All TWCs ship with a random two-byte TWCID. We default to using 0x7777 as our
# fake TWC ID. There is a 1 in 64535 chance that this ID will match each real
# TWC on the network, in which case you should pick a different random id below.
# This isn't really too important because even if this ID matches another TWC on
# the network, that TWC will pick its own new random ID as soon as it sees ours
# conflicts.
fakeTWCID = bytearray(b"\x77\x77")

#
# End configuration parameters
#
##############################


##############################
#
# Begin functions
#


def hex_str(s: str):
    return " ".join("{:02X}".format(ord(c)) for c in s)


def hex_str(ba: bytearray):
    return " ".join("{:02X}".format(c) for c in ba)


def time_now():
    global config
    return datetime.now().strftime(
        "%H:%M:%S" + (".%f" if config["config"]["displayMilliseconds"] else "")
    )


def unescape_msg(inmsg: bytearray, msgLen):
    # Given a message received on the RS485 network, remove leading and trailing
    # C0 byte, unescape special byte values, and verify its data matches the CRC
    # byte.

    # Note that a bytearray is mutable, whereas a bytes object isn't.
    # By initializing a bytearray and concatenating the incoming bytearray
    # to it, we protect against being passed an immutable bytes object
    msg = bytearray() + inmsg[0:msgLen]

    # See notes in RS485.send() for the way certain bytes in messages are escaped.
    # We basically want to change db dc into c0 and db dd into db.
    # Only scan to one less than the length of the string to avoid running off
    # the end looking at i+1.
    i = 0
    while i < len(msg):
        if msg[i] == 0xDB:
            if msg[i + 1] == 0xDC:
                # Replace characters at msg[i] and msg[i+1] with 0xc0,
                # shortening the string by one character. In Python, msg[x:y]
                # refers to a substring starting at x and ending immediately
                # before y. y - x is the length of the substring.
                msg[i : i + 2] = [0xC0]
            elif msg[i + 1] == 0xDD:
                msg[i : i + 2] = [0xDB]
            else:
                logger.info(
                    "ERROR: Special character 0xDB in message is "
                    "followed by invalid character 0x%02X.  "
                    "Message may be corrupted." % (msg[i + 1])
                )

                # Replace the character with something even though it's probably
                # not the right thing.
                msg[i : i + 2] = [0xDB]
        i = i + 1

    # Remove leading and trailing C0 byte.
    msg = msg[1 : len(msg) - 1]
    return msg


def background_tasks_thread(master):
    carapi = master.getModuleByName("TeslaAPI")

    while True:
        try:
            task = master.getBackgroundTask()

            if task["cmd"] == "applyChargeLimit":
                carapi.applyChargeLimit(limit=task["limit"])
            elif task["cmd"] == "charge":
                # car_api_charge does nothing if it's been under 60 secs since it
                # was last used so we shouldn't have to worry about calling this
                # too frequently.
                carapi.car_api_charge(task["charge"])
            elif task["cmd"] == "carApiEmailPassword":
                carapi.resetCarApiLastErrorTime()
                carapi.car_api_available(task["email"], task["password"])
            elif task["cmd"] == "checkArrival":
                limit = (
                    carapi.lastChargeLimitApplied
                    if carapi.lastChargeLimitApplied != 0
                    else -1
                )
                carapi.applyChargeLimit(limit=limit, checkArrival=True)
            elif task["cmd"] == "checkCharge":
                carapi.updateChargeAtHome()
            elif task["cmd"] == "checkDeparture":
                carapi.applyChargeLimit(
                    limit=carapi.lastChargeLimitApplied, checkDeparture=True
                )
            elif task["cmd"] == "checkGreenEnergy":
                check_green_energy()
            elif task["cmd"] == "checkVINEntitlement":
                # The two possible arguments are task["subTWC"] which tells us
                # which TWC to check, or task["vin"] which tells us which VIN
                if task.get("vin", None):
                    task["subTWC"] = master.getTWCbyVIN(task["vin"])

                if task["subTWC"]:
                    if master.checkVINEntitlement(task["subTWC"]):
                        logger.info("Vehicle %s on TWC %02X%02X is permitted to charge." % (task["subTWC"].currentVIN, task["subTWC"].TWCID[0], task["subTWC"].TWCID[1]))
                    else:
                        logger.info("Vehicle %s on TWC %02X%02X is not permitted to charge. Terminating session." % (task["subTWC"].currentVIN, task["subTWC"].TWCID[0], task["subTWC"].TWCID[1]))
                        master.sendStopCommand(task["subTWC"].TWCID)

            elif task["cmd"] == "getLifetimekWh":
                master.getSlaveLifetimekWh()
            elif task["cmd"] == "getVehicleVIN":
                master.getVehicleVIN(task["slaveTWC"], task["vinPart"])
            elif task["cmd"] == "snapHistoryData":
                master.snapHistoryData()
            elif task["cmd"] == "updateStatus":
                update_statuses()
            elif task["cmd"] == "webhook":
                if config["config"].get("webhookMethod", "POST") == "GET":
                    requests.get(task["url"])
                else:
                    body = master.getStatus()
                    requests.post(task["url"], json=body)
            elif task["cmd"] == "saveSettings":
                master.saveSettings()

        except:
            logger.info(
                "%s: "
                + traceback.format_exc()
                + ", occurred when processing background task",
                "BackgroundError",
                extra={"colored": "red"},
            )
            pass

        # Delete task['cmd'] from backgroundTasksCmds such that
        # queue_background_task() can queue another task['cmd'] in the future.
        master.deleteBackgroundTask(task)

        # task_done() must be called to let the queue know the task is finished.
        # backgroundTasksQueue.join() can then be used to block until all tasks
        # in the queue are done.
        master.doneBackgroundTask()


def check_green_energy():
    global config, hass, master

    # Check solar panel generation using an API exposed by
    # the HomeAssistant API.
    #
    # You may need to customize the sensor entity_id values
    # to match those used in your environment. This is configured
    # in the config section at the top of this file.
    #

    # Poll all loaded EMS modules for consumption and generation values
    for module in master.getModulesByType("EMS"):
        master.setConsumption(module["name"], module["ref"].getConsumption())
        master.setGeneration(module["name"], module["ref"].getGeneration())

    # Set max amps iff charge_amps isn't specified on the policy.
    if master.getModuleByName("Policy").policyIsGreen():
        master.setMaxAmpsToDivideAmongSlaves(master.getMaxAmpsToDivideGreenEnergy())


def update_statuses():

    # Print a status update if we are on track green energy showing the
    # generation and consumption figures
    maxamps = master.getMaxAmpsToDivideAmongSlaves()
    maxampsDisplay = f("{maxamps:.2f}A")
    if master.getModuleByName("Policy").policyIsGreen():
        genwatts = master.getGeneration()
        conwatts = master.getConsumption()
        conoffset = master.getConsumptionOffset()
        chgwatts = master.getChargerLoad()
        othwatts = 0

        if config["config"]["subtractChargerLoad"]:
            if conwatts > 0:
                othwatts = conwatts - chgwatts

            if conoffset > 0:
                othwatts -= conoffset

        # Extra parameters to send with logs
        logExtra = {
            "logtype": "green_energy",
            "genWatts": genwatts,
            "conWatts": conwatts,
            "chgWatts": chgwatts,
            "colored": "magenta"
        }

        if ((genwatts or conwatts) and (not conoffset and not othwatts)):

            logger.info(
                "Green energy Generates %s, Consumption %s (Charger Load %s)",
                f("{genwatts:.0f}W"),
                f("{conwatts:.0f}W"),
                f("{chgwatts:.0f}W"),
                extra=logExtra,
            )

        elif ((genwatts or conwatts) and othwatts and not conoffset):

            logger.info(
                "Green energy Generates %s, Consumption %s (Charger Load %s, Other Load %s)",
                f("{genwatts:.0f}W"),
                f("{conwatts:.0f}W"),
                f("{chgwatts:.0f}W"),
                f("{othwatts:.0f}W"),
                extra=logExtra,
            )

        elif ((genwatts or conwatts) and othwatts and conoffset > 0):

            logger.info(
                "Green energy Generates %s, Consumption %s (Charger Load %s, Other Load %s, Offset %s)",
                f("{genwatts:.0f}W"),
                f("{conwatts:.0f}W"),
                f("{chgwatts:.0f}W"),
                f("{othwatts:.0f}W"),
                f("{conoffset:.0f}W"),
                extra=logExtra,
            )

        elif ((genwatts or conwatts) and othwatts and conoffset < 0):

            logger.info(
                "Green energy Generates %s (Offset %s), Consumption %s (Charger Load %s, Other Load %s)",
                f("{genwatts:.0f}W"),
                f("{(-1 * conoffset):.0f}W"),
                f("{conwatts:.0f}W"),
                f("{chgwatts:.0f}W"),
                f("{othwatts:.0f}W"),
                extra=logExtra,
            )

        nominalOffer = master.convertWattsToAmps(
            genwatts + (chgwatts if (config["config"]["subtractChargerLoad"] and conwatts == 0) else 0)
            - (conwatts - (chgwatts if (config["config"]["subtractChargerLoad"] and conwatts > 0) else 0))
        )
        if abs(maxamps - nominalOffer) > 0.005:
            nominalOfferDisplay = f("{nominalOffer:.2f}A")
            logger.debug(
                f(
                    "Offering {maxampsDisplay} instead of {nominalOfferDisplay} to compensate for inexact current draw"
                )
            )
            conwatts = genwatts - master.convertAmpsToWatts(maxamps)
        generation = f("{master.convertWattsToAmps(genwatts):.2f}A")
        consumption = f("{master.convertWattsToAmps(conwatts):.2f}A")
        logger.info(
            "Limiting charging to %s - %s = %s.",
            generation,
            consumption,
            maxampsDisplay,
            extra={"colored": "magenta"},
        )

    else:
        # For all other modes, simply show the Amps to charge at
        logger.info(
            "Limiting charging to %s.", maxampsDisplay, extra={"colored": "magenta"}
        )

    # Print minimum charge for all charging policies
    minchg = f("{config['config']['minAmpsPerTWC']}A")
    logger.info(
        "Charge when above %s (minAmpsPerTWC).", minchg, extra={"colored": "magenta"}
    )

    # Update Sensors with min/max amp values
    for module in master.getModulesByType("Status"):
        module["ref"].setStatus(
            bytes("config", "UTF-8"),
            "min_amps_per_twc",
            "minAmpsPerTWC",
            config["config"]["minAmpsPerTWC"],
            "A",
        )
        module["ref"].setStatus(
            bytes("all", "UTF-8"),
            "max_amps_for_slaves",
            "maxAmpsForSlaves",
            master.getMaxAmpsToDivideAmongSlaves(),
            "A",
        )


#
# End functions
#
##############################

##############################
#
# Begin global vars
#

data = ""
dataLen = 0
ignoredData = bytearray()
msg = bytearray()
msgLen = 0

numInitMsgsToSend = 10
msgRxCount = 0

idxSlaveToSendNextHeartbeat = 0
timeLastkWhDelivered = time.time()
timeLastkWhSaved = time.time()
timeLastHeartbeatDebugOutput = 0

webMsgPacked = ""
webMsgMaxSize = 300
webMsgResult = 0

timeTo0Aafter06 = 0
timeToRaise2A = 0

#
# End global vars
#
##############################


##############################
#
# Begin main program
#

# Instantiate necessary classes
master = TWCMaster(fakeTWCID, config)

# Instantiate all modules in the modules_available list automatically
for module in modules_available:
    modulename = []
    if str(module).find(".") != -1:
        modulename = str(module).split(".")

    try:
        # Pre-emptively skip modules that we know are not configured
        configlocation = master.translateModuleNameToConfig(modulename)
        if not config.get(configlocation[0], {}).get(configlocation[1], {}).get("enabled", 1):
            # We can see that this module is explicitly disabled in config, skip it
            continue

        moduleref = importlib.import_module("lib.TWCManager." + module)
        modclassref = getattr(moduleref, modulename[1])
        modinstance = modclassref(master)

        # Register the new module with master class, so every other module can
        # interact with it
        master.registerModule(
            {"name": modulename[1], "ref": modinstance, "type": modulename[0]}
        )
    except ImportError as e:
        logger.error(
            "%s: " + str(e) + ", when importing %s, not using %s",
            "ImportError",
            module,
            module,
            extra={"colored": "red"},
        )
    except ModuleNotFoundError as e:
        logger.info(
            "%s: " + str(e) + ", when importing %s, not using %s",
            "ModuleNotFoundError",
            module,
            module,
            extra={"colored": "red"},
        )
    except:
        raise


# Load settings from file
master.loadSettings()

# Create a background thread to handle tasks that take too long on the main
# thread.  For a primer on threads in Python, see:
# http://www.laurentluce.com/posts/python-threads-synchronization-locks-rlocks-semaphores-conditions-events-and-queues/
backgroundTasksThread = threading.Thread(target=background_tasks_thread, args=(master,))
backgroundTasksThread.daemon = True
backgroundTasksThread.start()

logger.info(
    "TWC Manager starting as fake %s with id %02X%02X and sign %02X"
    % (
        ("Master" if config["config"]["fakeMaster"] else "Slave"),
        ord(fakeTWCID[0:1]),
        ord(fakeTWCID[1:2]),
        ord(master.getSlaveSign()),
    )
)

while True:
    try:
        # In this area, we always send a linkready message when we first start.
        # Whenever there is no data available from other TWCs to respond to,
        # we'll loop back to this point to send another linkready or heartbeat
        # message. By only sending our periodic messages when no incoming
        # message data is available, we reduce the chance that we will start
        # transmitting a message in the middle of an incoming message, which
        # would corrupt both messages.

        # Add a 25ms sleep to prevent pegging pi's CPU at 100%. Lower CPU means
        # less power used and less waste heat.
        time.sleep(0.025)

        now = time.time()

        if config["config"]["fakeMaster"] == 1:
            # A real master sends 5 copies of linkready1 and linkready2 whenever
            # it starts up, which we do here.
            # It doesn't seem to matter if we send these once per second or once
            # per 100ms so I do once per 100ms to get them over with.
            if numInitMsgsToSend > 5:
                master.send_master_linkready1()
                time.sleep(0.1)  # give slave time to respond
                numInitMsgsToSend -= 1
            elif numInitMsgsToSend > 0:
                master.send_master_linkready2()
                time.sleep(0.1)  # give slave time to respond
                numInitMsgsToSend = numInitMsgsToSend - 1
            else:
                # After finishing the 5 startup linkready1 and linkready2
                # messages, master will send a heartbeat message to every slave
                # it's received a linkready message from. Do that here.
                # A real master would keep sending linkready messages periodically
                # as long as no slave was connected, but since real slaves send
                # linkready once every 10 seconds till they're connected to a
                # master, we'll just wait for that.
                if time.time() - master.getTimeLastTx() >= 1.0:
                    # It's been about a second since our last heartbeat.
                    if master.countSlaveTWC() > 0:
                        slaveTWC = master.getSlaveTWC(idxSlaveToSendNextHeartbeat)
                        if time.time() - slaveTWC.timeLastRx > 26:
                            # A real master stops sending heartbeats to a slave
                            # that hasn't responded for ~26 seconds. It may
                            # still send the slave a heartbeat every once in
                            # awhile but we're just going to scratch the slave
                            # from our little black book and add them again if
                            # they ever send us a linkready.
                            logger.info(
                                "WARNING: We haven't heard from slave "
                                "%02X%02X for over 26 seconds.  "
                                "Stop sending them heartbeat messages."
                                % (slaveTWC.TWCID[0], slaveTWC.TWCID[1])
                            )
                            master.deleteSlaveTWC(slaveTWC.TWCID)
                        else:
                            slaveTWC.send_master_heartbeat()

                        idxSlaveToSendNextHeartbeat = idxSlaveToSendNextHeartbeat + 1
                        if idxSlaveToSendNextHeartbeat >= master.countSlaveTWC():
                            idxSlaveToSendNextHeartbeat = 0
                        time.sleep(0.1)  # give slave time to respond
        else:
            # As long as a slave is running, it sends link ready messages every
            # 10 seconds. They trigger any master on the network to handshake
            # with the slave and the master then sends a status update from the
            # slave every 1-3 seconds. Master's status updates trigger the slave
            # to send back its own status update.
            # As long as master has sent a status update within the last 10
            # seconds, slaves don't send link ready.
            # I've also verified that masters don't care if we stop sending link
            # ready as long as we send status updates in response to master's
            # status updates.
            if (
                config["config"]["fakeMaster"] != 2
                and time.time() - master.getTimeLastTx() >= 10.0
            ):
                logger.info(
                    "Advertise fake slave %02X%02X with sign %02X is "
                    "ready to link once per 10 seconds as long as master "
                    "hasn't sent a heartbeat in the last 10 seconds."
                    % (
                        ord(fakeTWCID[0:1]),
                        ord(fakeTWCID[1:2]),
                        ord(master.getSlaveSign()),
                    )
                )
                master.send_slave_linkready()

        # See if there's any message from the web interface.
        if master.getModuleByName("WebIPCControl"):
            master.getModuleByName("WebIPCControl").processIPC()

        # If it has been more than 2 minutes since the last kWh value,
        # queue the command to request it from slaves
        if config["config"]["fakeMaster"] == 1 and (
            (time.time() - master.lastkWhMessage) > (60 * 2)
        ):
            master.lastkWhMessage = time.time()
            master.queue_background_task({"cmd": "getLifetimekWh"})

        # If it has been more than 1 minute since the last VIN query with no
        # response, and if we haven't queried more than 5 times already for this
        # slave TWC, repeat the query
        master.retryVINQuery()

        ########################################################################
        # See if there's an incoming message on the input interface.

        timeMsgRxStart = time.time()
        actualDataLen = 0
        while True:
            now = time.time()
            dataLen = master.getInterfaceModule().getBufferLen()
            if dataLen == 0:
                if msgLen == 0:
                    # No message data waiting and we haven't received the
                    # start of a new message yet. Break out of inner while
                    # to continue at top of outer while loop where we may
                    # decide to send a periodic message.
                    break
                else:
                    # No message data waiting but we've received a partial
                    # message that we should wait to finish receiving.
                    if now - timeMsgRxStart >= 2.0:
                        logger.log(
                            logging.INFO9,
                            "Msg timeout ("
                            + hex_str(ignoredData)
                            + ") "
                            + hex_str(msg[0:msgLen]),
                        )
                        msgLen = 0
                        ignoredData = bytearray()
                        break

                    time.sleep(0.025)
                    continue
            else:
                actualDataLen = dataLen
                dataLen = 1
                data = master.getInterfaceModule().read(dataLen)

            if dataLen != 1:
                # This should never happen
                logger.info("WARNING: No data available.")
                break

            timeMsgRxStart = now
            timeLastRx = now
            if msgLen == 0 and len(data) > 0 and data[0] != 0xC0:
                # We expect to find these non-c0 bytes between messages, so
                # we don't print any warning at standard debug levels.
                logger.log(
                    logging.DEBUG2, "Ignoring byte %02X between messages." % (data[0])
                )
                ignoredData += data
                continue
            elif msgLen > 0 and msgLen < 15 and len(data) > 0 and data[0] == 0xC0:
                # If you see this when the program is first started, it
                # means we started listening in the middle of the TWC
                # sending a message so we didn't see the whole message and
                # must discard it. That's unavoidable.
                # If you see this any other time, it means there was some
                # corruption in what we received. It's normal for that to
                # happen every once in awhile but there may be a problem
                # such as incorrect termination or bias resistors on the
                # rs485 wiring if you see it frequently.
                logger.debug(
                    "Found end of message before full-length message received.  "
                    "Discard and wait for new message."
                )

                msg = data
                msgLen = 1
                continue
            elif dataLen and len(data) == 0:
                logger.error(
                    "We received a buffer length of %s from the RS485 module, but data buffer length is %s. This should not occur." % (str(actualDataLen), str(len(data)))
                )

            if msgLen == 0:
                msg = bytearray()
            msg += data
            msgLen += 1

            # Messages are usually 17 bytes or longer and end with \xc0\xfe.
            # However, when the network lacks termination and bias
            # resistors, the last byte (\xfe) may be corrupted or even
            # missing, and you may receive additional garbage bytes between
            # messages.
            #
            # TWCs seem to account for corruption at the end and between
            # messages by simply ignoring anything after the final \xc0 in a
            # message, so we use the same tactic. If c0 happens to be within
            # the corrupt noise between messages, we ignore it by starting a
            # new message whenever we see a c0 before 15 or more bytes are
            # received.
            #
            # Uncorrupted messages can be over 17 bytes long when special
            # values are "escaped" as two bytes. See notes in sendMsg.
            #
            # To prevent most noise between messages, add a 120ohm
            # "termination" resistor in parallel to the D+ and D- lines.
            # Also add a 680ohm "bias" resistor between the D+ line and +5V
            # and a second 680ohm "bias" resistor between the D- line and
            # ground. See here for more information:
            #   https://www.ni.com/support/serial/resinfo.htm
            #   http://www.ti.com/lit/an/slyt514/slyt514.pdf
            # This explains what happens without "termination" resistors:
            #   https://e2e.ti.com/blogs_/b/analogwire/archive/2016/07/28/rs-485-basics-when-termination-is-necessary-and-how-to-do-it-properly
            if msgLen >= 16 and data[0] == 0xC0:
                break

        if msgLen >= 16:
            msg = unescape_msg(msg, msgLen)
            # Set msgLen = 0 at start so we don't have to do it on errors below.
            # len($msg) now contains the unescaped message length.
            msgLen = 0

            msgRxCount += 1

            # When the sendTWCMsg web command is used to send a message to the
            # TWC, it sets lastTWCResponseMsg = b''.  When we see that here,
            # set lastTWCResponseMsg to any unusual message received in response
            # to the sent message.  Never set lastTWCResponseMsg to a commonly
            # repeated message like master or slave linkready, heartbeat, or
            # voltage/kWh report.
            if (
                master.lastTWCResponseMsg == b""
                and msg[0:2] != b"\xFB\xE0"
                and msg[0:2] != b"\xFD\xE0"
                and msg[0:2] != b"\xFC\xE1"
                and msg[0:2] != b"\xFB\xE2"
                and msg[0:2] != b"\xFD\xE2"
                and msg[0:2] != b"\xFB\xEB"
                and msg[0:2] != b"\xFD\xEB"
                and msg[0:2] != b"\xFD\xE0"
            ):
                master.lastTWCResponseMsg = msg

            logger.log(
                logging.INFO9,
                "Rx@" + ": (" + hex_str(ignoredData) + ") " + hex_str(msg) + "",
            )

            ignoredData = bytearray()

            # After unescaping special values and removing the leading and
            # trailing C0 bytes, the messages we know about are always 14 bytes
            # long in original TWCs, or 16 bytes in newer TWCs (protocolVersion
            # == 2).
            if len(msg) != 14 and len(msg) != 16 and len(msg) != 20:
                logger.info(
                    "ERROR: Ignoring message of unexpected length %d: %s"
                    % (len(msg), hex_str(msg))
                )
                continue

            checksumExpected = msg[len(msg) - 1]
            checksum = 0
            for i in range(1, len(msg) - 1):
                checksum += msg[i]

            if (checksum & 0xFF) != checksumExpected:
                logger.info(
                    "ERROR: Checksum %X does not match %02X.  Ignoring message: %s"
                    % (checksum, checksumExpected, hex_str(msg))
                )
                continue

            if config["config"]["fakeMaster"] == 1:
                ############################
                # Pretend to be a master TWC

                foundMsgMatch = False
                # We end each regex message search below with \Z instead of $
                # because $ will match a newline at the end of the string or the
                # end of the string (even without the re.MULTILINE option), and
                # sometimes our strings do end with a newline character that is
                # actually the CRC byte with a value of 0A or 0D.
                msgMatch = re.search(b"^\xfd\xb1(..)\x00\x00.+\Z", msg, re.DOTALL)
                if msgMatch and foundMsgMatch == False:
                    # Handle acknowledgement of Start command
                    foundMsgMatch = True
                    senderID = msgMatch.group(1)

                msgMatch = re.search(b"^\xfd\xb2(..)\x00\x00.+\Z", msg, re.DOTALL)
                if msgMatch and foundMsgMatch == False:
                    # Handle acknowledgement of Stop command
                    foundMsgMatch = True
                    senderID = msgMatch.group(1)

                msgMatch = re.search(
                    b"^\xfd\xe2(..)(.)(..)\x00\x00\x00\x00\x00\x00.+\Z", msg, re.DOTALL

                )
                if msgMatch and foundMsgMatch == False:
                    # Handle linkready message from slave.
                    #
                    # We expect to see one of these before we start sending our
                    # own heartbeat message to slave.
                    # Once we start sending our heartbeat to slave once per
                    # second, it should no longer send these linkready messages.
                    # If slave doesn't hear master's heartbeat for around 10
                    # seconds, it sends linkready once per 10 seconds and starts
                    # flashing its red LED 4 times with the top green light on.
                    # Red LED stops flashing if we start sending heartbeat
                    # again.
                    foundMsgMatch = True
                    senderID = msgMatch.group(1)
                    sign = msgMatch.group(2)
                    maxAmps = ((msgMatch.group(3)[0] << 8) + msgMatch.group(3)[1]) / 100

                    logger.info(
                        "%.2f amp slave TWC %02X%02X is ready to link.  Sign: %s"
                        % (maxAmps, senderID[0], senderID[1], hex_str(sign))
                    )

                    if maxAmps >= 80:
                        # U.S. chargers need a spike to 21A to cancel a 6A
                        # charging limit imposed in an Oct 2017 Tesla car
                        # firmware update. See notes where
                        # spikeAmpsToCancel6ALimit is used.
                        master.setSpikeAmps(21)
                    else:
                        # EU chargers need a spike to only 16A.  This value
                        # comes from a forum post and has not been directly
                        # tested.
                        master.setSpikeAmps(16)

                    if senderID == fakeTWCID:
                        logger.info(
                            "Slave TWC %02X%02X reports same TWCID as master.  "
                            "Slave should resolve by changing its TWCID."
                            % (senderID[0], senderID[1])
                        )
                        # I tested sending a linkready to a real master with the
                        # same TWCID as master and instead of master sending back
                        # its heartbeat message, it sent 5 copies of its
                        # linkready1 and linkready2 messages. Those messages
                        # will prompt a real slave to pick a new random value
                        # for its TWCID.
                        #
                        # We mimic that behavior by setting numInitMsgsToSend =
                        # 10 to make the idle code at the top of the for()
                        # loop send 5 copies of linkready1 and linkready2.
                        numInitMsgsToSend = 10
                        continue

                    # We should always get this linkready message at least once
                    # and generally no more than once, so this is a good
                    # opportunity to add the slave to our known pool of slave
                    # devices.
                    slaveTWC = master.newSlave(senderID, maxAmps)

                    if (
                        slaveTWC.protocolVersion == 1
                        and slaveTWC.minAmpsTWCSupports == 6
                    ):
                        if len(msg) == 14:
                            slaveTWC.protocolVersion = 1
                            slaveTWC.minAmpsTWCSupports = 5
                        elif len(msg) == 16:
                            slaveTWC.protocolVersion = 2
                            slaveTWC.minAmpsTWCSupports = 6

                        logger.info(
                            "Set slave TWC %02X%02X protocolVersion to %d, minAmpsTWCSupports to %d."
                            % (
                                senderID[0],
                                senderID[1],
                                slaveTWC.protocolVersion,
                                slaveTWC.minAmpsTWCSupports,
                            )
                        )

                    # We expect maxAmps to be 80 on U.S. chargers and 32 on EU
                    # chargers. Either way, don't allow
                    # slaveTWC.wiringMaxAmps to be greater than maxAmps.
                    if slaveTWC.wiringMaxAmps > maxAmps:
                        logger.info(
                            "\n\n!!! DANGER DANGER !!!\nYou have set wiringMaxAmpsPerTWC to "
                            + str(config["config"]["wiringMaxAmpsPerTWC"])
                            + " which is greater than the max "
                            + str(maxAmps)
                            + " amps your charger says it can handle.  "
                            "Please review instructions in the source code and consult an "
                            "electrician if you don't know what to do."
                        )
                        slaveTWC.wiringMaxAmps = maxAmps / 4

                    # Make sure we print one SHB message after a slave
                    # linkready message is received by clearing
                    # lastHeartbeatDebugOutput. This helps with debugging
                    # cases where I can't tell if we responded with a
                    # heartbeat or not.
                    slaveTWC.lastHeartbeatDebugOutput = ""

                    slaveTWC.timeLastRx = time.time()
                    slaveTWC.send_master_heartbeat()
                else:
                    msgMatch = re.search(
                        b"\A\xfd\xe0(..)(..)(.......+?).\Z", msg, re.DOTALL
                    )
                if msgMatch and foundMsgMatch == False:
                    # Handle heartbeat message from slave.
                    #
                    # These messages come in as a direct response to each
                    # heartbeat message from master. Slave does not send its
                    # heartbeat until it gets one from master first.
                    # A real master sends heartbeat to a slave around once per
                    # second, so we do the same near the top of this for()
                    # loop. Thus, we should receive a heartbeat reply from the
                    # slave around once per second as well.
                    foundMsgMatch = True
                    senderID = msgMatch.group(1)
                    receiverID = msgMatch.group(2)
                    heartbeatData = msgMatch.group(3)

                    try:
                        slaveTWC = master.getSlaveByID(senderID)
                    except KeyError:
                        # Normally, a slave only sends us a heartbeat message if
                        # we send them ours first, so it's not expected we would
                        # hear heartbeat from a slave that's not in our list.
                        logger.info(
                            "ERROR: Received heartbeat message from "
                            "slave %02X%02X that we've not met before."
                            % (senderID[0], senderID[1])
                        )
                        continue

                    if fakeTWCID == receiverID:
                        slaveTWC.receive_slave_heartbeat(heartbeatData)
                    else:
                        # I've tried different fakeTWCID values to verify a
                        # slave will send our fakeTWCID back to us as
                        # receiverID. However, I once saw it send receiverID =
                        # 0000.
                        # I'm not sure why it sent 0000 and it only happened
                        # once so far, so it could have been corruption in the
                        # data or an unusual case.
                        logger.info(
                            "WARNING: Slave TWC %02X%02X status data: "
                            "%s sent to unknown TWC %02X%02X."
                            % (
                                senderID[0],
                                senderID[1],
                                hex_str(heartbeatData),
                                receiverID[0],
                                receiverID[1],
                            )
                        )
                else:
                    msgMatch = re.search(
                        b"\A\xfd\xeb(..)(....)(..)(..)(..)(.+?).\Z", msg, re.DOTALL
                    )
                if msgMatch and foundMsgMatch == False:
                    # Handle kWh total and voltage message from slave.
                    #
                    # This message can only be generated by TWCs running newer
                    # firmware.  I believe it's only sent as a response to a
                    # message from Master in this format:
                    #   FB EB <Master TWCID> <Slave TWCID> 00 00 00 00 00 00 00 00 00
                    # According to FuzzyLogic, this message has the following
                    # format on an EU (3-phase) TWC:
                    #   FD EB <Slave TWCID> 00000038 00E6 00F1 00E8 00
                    #   00000038 (56) is the total kWh delivered to cars
                    #     by this TWC since its construction.
                    #   00E6 (230) is voltage on phase A
                    #   00F1 (241) is voltage on phase B
                    #   00E8 (232) is voltage on phase C
                    #
                    # I'm guessing in world regions with two-phase power that
                    # this message would be four bytes shorter, but the pattern
                    # above will match a message of any length that starts with
                    # FD EB.
                    foundMsgMatch = True
                    senderID = msgMatch.group(1)
                    lifetimekWh = msgMatch.group(2)
                    kWh = (
                        (lifetimekWh[0] << 24)
                        + (lifetimekWh[1] << 16)
                        + (lifetimekWh[2] << 8)
                        + lifetimekWh[3]
                    )
                    vPhaseA = msgMatch.group(3)
                    voltsPhaseA = (vPhaseA[0] << 8) + vPhaseA[1]
                    vPhaseB = msgMatch.group(4)
                    voltsPhaseB = (vPhaseB[0] << 8) + vPhaseB[1]
                    vPhaseC = msgMatch.group(5)
                    voltsPhaseC = (vPhaseC[0] << 8) + vPhaseC[1]
                    data = msgMatch.group(6)

                    logger.info(
                        "Slave TWC %02X%02X: Delivered %d kWh, voltage per phase: (%d, %d, %d).",
                        senderID[0],
                        senderID[1],
                        kWh,
                        voltsPhaseA,
                        voltsPhaseB,
                        voltsPhaseC,
                        extra={
                            "logtype": "slave_status",
                            "TWCID": senderID,
                            "kWh": kWh,
                            "voltsPerPhase": [voltsPhaseA, voltsPhaseB, voltsPhaseC],
                        },
                    )

                    # Update the timestamp of the last reciept of this message
                    master.lastkWhMessage = time.time()

                    # Every time we get this message, we re-queue the query
                    master.queue_background_task({"cmd": "getLifetimekWh"})

                    # Update this detail for the Slave TWC
                    master.updateSlaveLifetime(
                        senderID, kWh, voltsPhaseA, voltsPhaseB, voltsPhaseC
                    )

                else:
                    msgMatch = re.search(
                        b"\A\xfd(\xee|\xef|\xf1)(..)(.+?).\Z", msg, re.DOTALL
                    )
                if msgMatch and foundMsgMatch == False:
                    # Get 7 characters of VIN from slave. (XE is first 7, XF second 7)
                    #
                    # This message can only be generated by TWCs running newer
                    # firmware.  I believe it's only sent as a response to a
                    # message from Master in this format:
                    #   FB EE <Master TWCID> <Slave TWCID> 00 00 00 00 00 00 00 00 00

                    # Response message is FD EE <Slave TWCID> VV VV VV VV VV VV VV where VV is an ascii character code
                    # representing a letter or number. VV will be all zero when car CAN communication is disabled
                    # (DIP switch 2 down) or when a non-Tesla vehicle is plugged in using something like a JDapter.

                    foundMsgMatch = True
                    vinPart = msgMatch.group(1)
                    senderID = msgMatch.group(2)
                    data = msgMatch.group(3)

                    logger.log(
                        logging.INFO6,
                        "Slave TWC %02X%02X reported VIN data: %s."
                        % (senderID[0], senderID[1], hex_str(data)),
                    )
                    slaveTWC = master.getSlaveByID(senderID)
                    if vinPart == b"\xee":
                        vinPart = 0
                    if vinPart == b"\xef":
                        vinPart = 1
                    if vinPart == b"\xf1":
                        vinPart = 2
                    slaveTWC.VINData[vinPart] = data.decode("utf-8").rstrip("\x00")
                    if vinPart < 2:
                        vinPart += 1
                        master.queue_background_task(
                            {
                                "cmd": "getVehicleVIN",
                                "slaveTWC": senderID,
                                "vinPart": str(vinPart),
                            }
                        )
                    else:
                        potentialVIN = "".join(slaveTWC.VINData)

                        # Ensure we have a valid VIN
                        if len(potentialVIN) == 17:
                            # Record Vehicle VIN
                            slaveTWC.currentVIN = potentialVIN

                            # Clear VIN retry timer
                            slaveTWC.lastVINQuery = 0
                            slaveTWC.vinQueryAttempt = 0

                            # Record this vehicle being connected
                            master.recordVehicleVIN(slaveTWC)

                            # Send VIN data to Status modules
                            master.updateVINStatus()

                            # Establish if this VIN should be able to charge
                            # If not, send stop command
                            master.queue_background_task(
                                {
                                    "cmd": "checkVINEntitlement",
                                    "subTWC": slaveTWC,
                                }
                            )

                            vinPart += 1
                        else:
                            # Unfortunately the VIN was not the right length.
                            # Re-request VIN
                            master.queue_background_task(
                                {
                                    "cmd": "getVehicleVIN",
                                    "slaveTWC": slaveTWC.TWCID,
                                    "vinPart": 0,
                                }
                            )


                    logger.log(
                        logging.INFO6,
                        "Current VIN string is: %s at part %d."
                        % (str(slaveTWC.VINData), vinPart),
                    )

                else:
                    msgMatch = re.search(
                        b"\A\xfc(\xe1|\xe2)(..)(.)\x00\x00\x00\x00\x00\x00\x00\x00.+\Z",
                        msg,
                        re.DOTALL,
                    )
                if msgMatch and foundMsgMatch == False:
                    foundMsgMatch = True
                    logger.info(
                        "ERROR: TWC is set to Master mode so it can't be controlled by TWCManager.  "
                        "Search installation instruction PDF for 'rotary switch' and set "
                        "switch so its arrow points to F on the dial."
                    )
                if foundMsgMatch == False:
                    logger.info(
                        "*** UNKNOWN MESSAGE FROM SLAVE:"
                        + hex_str(msg)
                        + "\nPlease private message user CDragon at http://teslamotorsclub.com "
                        "with a copy of this error."
                    )
            else:
                ###########################
                # Pretend to be a slave TWC

                foundMsgMatch = False
                msgMatch = re.search(
                    b"\A\xfc\xe1(..)(.)\x00\x00\x00\x00\x00\x00\x00\x00+?.\Z",
                    msg,
                    re.DOTALL,
                )
                if msgMatch and foundMsgMatch == False:
                    # Handle linkready1 from master.
                    # See notes in send_master_linkready1() for details.
                    foundMsgMatch = True
                    senderID = msgMatch.group(1)
                    sign = msgMatch.group(2)
                    master.setMasterTWCID(senderID)

                    # This message seems to always contain seven 00 bytes in its
                    # data area. If we ever get this message with non-00 data
                    # we'll print it as an unexpected message.
                    logger.info(
                        "Master TWC %02X%02X Linkready1.  Sign: %s"
                        % (senderID[0], senderID[1], hex_str(sign))
                    )

                    if senderID == fakeTWCID:
                        master.master_id_conflict()

                    # Other than picking a new fakeTWCID if ours conflicts with
                    # master, it doesn't seem that a real slave will make any
                    # sort of direct response when sent a master's linkready1 or
                    # linkready2.

                else:
                    msgMatch = re.search(
                        b"\A\xfb\xe2(..)(.)\x00\x00\x00\x00\x00\x00\x00\x00+?.\Z",
                        msg,
                        re.DOTALL,
                    )
                if msgMatch and foundMsgMatch == False:
                    # Handle linkready2 from master.
                    # See notes in send_master_linkready2() for details.
                    foundMsgMatch = True
                    senderID = msgMatch.group(1)
                    sign = msgMatch.group(2)
                    master.setMasterTWCID(senderID)

                    # This message seems to always contain seven 00 bytes in its
                    # data area. If we ever get this message with non-00 data
                    # we'll print it as an unexpected message.

                    logger.info(
                        "Master TWC %02X%02X Linkready2.  Sign: %s"
                        % (senderID[0], senderID[1], hex_str(sign))
                    )

                    if senderID == fakeTWCID:
                        master.master_id_conflict()
                else:
                    msgMatch = re.search(
                        b"\A\xfb\xe0(..)(..)(.......+?).\Z", msg, re.DOTALL
                    )
                if msgMatch and foundMsgMatch == False:
                    # Handle heartbeat message from Master.
                    foundMsgMatch = True
                    senderID = msgMatch.group(1)
                    receiverID = msgMatch.group(2)
                    heartbeatData = msgMatch.group(3)
                    master.setMasterTWCID(senderID)
                    try:
                        slaveTWC = master.slaveTWCs[receiverID]
                    except KeyError:
                        slaveTWC = master.newSlave(receiverID, 80)

                    slaveTWC.masterHeartbeatData = heartbeatData

                    if receiverID != fakeTWCID:
                        # This message was intended for another slave.
                        # Ignore it.
                        logger.log(
                            logging.DEBUG2,
                            "Master %02X%02X sent "
                            "heartbeat message %s to receiver %02X%02X "
                            "that isn't our fake slave."
                            % (
                                senderID[0],
                                senderID[1],
                                hex_str(heartbeatData),
                                receiverID[0],
                                receiverID[1],
                            ),
                        )
                        continue

                    amps = (
                        master.slaveHeartbeatData[1] << 8
                    ) + master.slaveHeartbeatData[2]
                    master.addkWhDelivered(
                        (master.convertAmpsToWatts(amps / 100) / 1000 / 60 / 60)
                        * (now - timeLastkWhDelivered)
                    )
                    timeLastkWhDelivered = now
                    if time.time() - timeLastkWhSaved >= 300.0:
                        timeLastkWhSaved = now
                        logger.log(
                            logging.INFO9,
                            "Fake slave has delivered %.3fkWh"
                            % (master.getkWhDelivered()),
                        )
                        # Save settings to file
                        master.queue_background_task({"cmd": "saveSettings"})

                    if heartbeatData[0] == 0x07:
                        # Lower amps in use (not amps allowed) by 2 for 10
                        # seconds. Set state to 07.
                        master.slaveHeartbeatData[0] = heartbeatData[0]
                        timeToRaise2A = now + 10
                        amps -= 280
                        master.slaveHeartbeatData[3] = (amps >> 8) & 0xFF
                        master.slaveHeartbeatData[4] = amps & 0xFF
                    elif heartbeatData[0] == 0x06:
                        # Raise amp setpoint by 2 permanently and reply with
                        # state 06.  After 44 seconds, report state 0A.
                        timeTo0Aafter06 = now + 44
                        master.slaveHeartbeatData[0] = heartbeatData[0]
                        amps += 200
                        master.slaveHeartbeatData[1] = (amps >> 8) & 0xFF
                        master.slaveHeartbeatData[2] = amps & 0xFF
                        amps -= 80
                        master.slaveHeartbeatData[3] = (amps >> 8) & 0xFF
                        master.slaveHeartbeatData[4] = amps & 0xFF
                    elif (
                        heartbeatData[0] == 0x05
                        or heartbeatData[0] == 0x08
                        or heartbeatData[0] == 0x09
                    ):
                        if ((heartbeatData[1] << 8) + heartbeatData[2]) > 0:
                            # A real slave mimics master's status bytes [1]-[2]
                            # representing max charger power even if the master
                            # sends it a crazy value.
                            master.slaveHeartbeatData[1] = heartbeatData[1]
                            master.slaveHeartbeatData[2] = heartbeatData[2]

                            ampsUsed = (heartbeatData[1] << 8) + heartbeatData[2]
                            ampsUsed -= 80
                            master.slaveHeartbeatData[3] = (ampsUsed >> 8) & 0xFF
                            master.slaveHeartbeatData[4] = ampsUsed & 0xFF
                    elif heartbeatData[0] == 0:
                        if timeTo0Aafter06 > 0 and timeTo0Aafter06 < now:
                            timeTo0Aafter06 = 0
                            master.slaveHeartbeatData[0] = 0x0A
                        elif timeToRaise2A > 0 and timeToRaise2A < now:
                            # Real slave raises amps used by 2 exactly 10
                            # seconds after being sent into state 07. It raises
                            # a bit slowly and sets its state to 0A 13 seconds
                            # after state 07. We aren't exactly emulating that
                            # timing here but hopefully close enough.
                            timeToRaise2A = 0
                            amps -= 80
                            master.slaveHeartbeatData[3] = (amps >> 8) & 0xFF
                            master.slaveHeartbeatData[4] = amps & 0xFF
                            master.slaveHeartbeatData[0] = 0x0A
                    elif heartbeatData[0] == 0x02:
                        logger.info(
                            "Master heartbeat contains error %ld: %s"
                            % (heartbeatData[1], hex_str(heartbeatData))
                        )
                    else:
                        logger.info("UNKNOWN MHB state %s" % (hex_str(heartbeatData)))

                    # Slaves always respond to master's heartbeat by sending
                    # theirs back.
                    slaveTWC.send_slave_heartbeat(senderID)
                    slaveTWC.print_status(master.slaveHeartbeatData)
                else:
                    msgMatch = re.search(
                        b"\A\xfc\x1d\x00\x00\x00\x00\x00\x00\x00\x00\x00\x00\x00+?.\Z",
                        msg,
                        re.DOTALL,
                    )
                if msgMatch and foundMsgMatch == False:
                    # Handle 2-hour idle message
                    #
                    # This message is sent from a Master TWC three times in a
                    # row every 2 hours:
                    #   c0 fc 1d 00 00 00 00 00 00 00 00 00 00 00 1d c0
                    #
                    # I'd say this is used to indicate the master is still
                    # alive, but it doesn't contain the Master's TWCID or any other
                    # data so I don't see what any receiving TWC can do with it.
                    #
                    # I suspect this message is only sent when the master
                    # doesn't see any other TWCs on the network, so I don't
                    # bother to have our fake master send these messages being
                    # as there's no point in playing a fake master with no
                    # slaves around.
                    foundMsgMatch = True
                    logger.info("Received 2-hour idle message from Master.")
                else:
                    msgMatch = re.search(
                        b"\A\xfd\xe2(..)(.)(..)\x00\x00\x00\x00\x00\x00.+\Z",
                        msg,
                        re.DOTALL,
                    )
                if msgMatch and foundMsgMatch == False:
                    # Handle linkready message from slave on network that
                    # presumably isn't us.
                    foundMsgMatch = True
                    senderID = msgMatch.group(1)
                    sign = msgMatch.group(2)
                    maxAmps = ((msgMatch.group(3)[0] << 8) + msgMatch.group(3)[1]) / 100
                    logger.info(
                        "%.2f amp slave TWC %02X%02X is ready to link.  Sign: %s"
                        % (maxAmps, senderID[0], senderID[1], hex_str(sign))
                    )
                    if senderID == fakeTWCID:
                        logger.info(
                            "ERROR: Received slave heartbeat message from "
                            "slave %02X%02X that has the same TWCID as our fake slave."
                            % (senderID[0], senderID[1])
                        )
                        continue

                    master.newSlave(senderID, maxAmps)
                else:
                    msgMatch = re.search(
                        b"\A\xfd\xe0(..)(..)(.......+?).\Z", msg, re.DOTALL
                    )
                if msgMatch and foundMsgMatch == False:
                    # Handle heartbeat message from slave on network that
                    # presumably isn't us.
                    foundMsgMatch = True
                    senderID = msgMatch.group(1)
                    receiverID = msgMatch.group(2)
                    heartbeatData = msgMatch.group(3)

                    if senderID == fakeTWCID:
                        logger.info(
                            "ERROR: Received slave heartbeat message from "
                            "slave %02X%02X that has the same TWCID as our fake slave."
                            % (senderID[0], senderID[1])
                        )
                        continue

                    try:
                        slaveTWC = master.slaveTWCs[senderID]
                    except KeyError:
                        # Slave is unlikely to send another linkready since it's
                        # already linked with a real Master TWC, so just assume
                        # it's 80A.
                        slaveTWC = master.newSlave(senderID, 80)

                    slaveTWC.print_status(heartbeatData)
                else:
                    msgMatch = re.search(
                        b"\A\xfb\xeb(..)(..)(\x00\x00\x00\x00\x00\x00\x00\x00\x00+?).\Z",
                        msg,
                        re.DOTALL,
                    )
                if msgMatch and foundMsgMatch == False:
                    # Handle voltage request message.  This is only supported in
                    # Protocol 2 so we always reply with a 16-byte message.
                    foundMsgMatch = True
                    senderID = msgMatch.group(1)
                    receiverID = msgMatch.group(2)

                    if senderID == fakeTWCID:
                        logger.info(
                            "ERROR: Received voltage request message from "
                            "TWC %02X%02X that has the same TWCID as our fake slave."
                            % (senderID[0], senderID[1])
                        )
                        continue

                    logger.log(
                        logging.INFO8,
                        "VRQ from %02X%02X to %02X%02X"
                        % (senderID[0], senderID[1], receiverID[0], receiverID[1]),
                    )

                    if receiverID == fakeTWCID:
                        kWhCounter = int(master.getkWhDelivered())
                        kWhPacked = bytearray(
                            [
                                ((kWhCounter >> 24) & 0xFF),
                                ((kWhCounter >> 16) & 0xFF),
                                ((kWhCounter >> 8) & 0xFF),
                                (kWhCounter & 0xFF),
                            ]
                        )
                        logger.info(
                            "VRS %02X%02X: %dkWh (%s) %dV %dV %dV"
                            % (
                                fakeTWCID[0],
                                fakeTWCID[1],
                                kWhCounter,
                                hex_str(kWhPacked),
                                240,
                                0,
                                0,
                            )
                        )
                        master.getInterfaceModule().send(
                            bytearray(b"\xFD\xEB")
                            + fakeTWCID
                            + kWhPacked
                            + bytearray(b"\x00\xF0\x00\x00\x00\x00\x00")
                        )
                else:
                    msgMatch = re.search(
                        b"\A\xfd\xeb(..)(.........+?).\Z", msg, re.DOTALL
                    )
                if msgMatch and foundMsgMatch == False:
                    # Handle voltage response message.
                    # Example US value:
                    #   FD EB 7777 00000014 00F6 0000 0000 00
                    # EU value (3 phase power):
                    #   FD EB 7777 00000038 00E6 00F1 00E8 00
                    foundMsgMatch = True
                    senderID = msgMatch.group(1)
                    data = msgMatch.group(2)
                    kWhCounter = (
                        (data[0] << 24) + (data[1] << 16) + (data[2] << 8) + data[3]
                    )
                    voltsPhaseA = (data[4] << 8) + data[5]
                    voltsPhaseB = (data[6] << 8) + data[7]
                    voltsPhaseC = (data[8] << 8) + data[9]

                    # Update this detail for the Slave TWC
                    master.updateSlaveLifetime(
                        senderID, kWhCounter, voltsPhaseA, voltsPhaseB, voltsPhaseC
                    )

                    if senderID == fakeTWCID:
                        logger.info(
                            "ERROR: Received voltage response message from "
                            "TWC %02X%02X that has the same TWCID as our fake slave."
                            % (senderID[0], senderID[1])
                        )
                        continue

                    logger.info(
                        "VRS %02X%02X: %dkWh %dV %dV %dV"
                        % (
                            senderID[0],
                            senderID[1],
                            kWhCounter,
                            voltsPhaseA,
                            voltsPhaseB,
                            voltsPhaseC,
                        )
                    )

                if foundMsgMatch == False:
                    logger.info("***UNKNOWN MESSAGE from master: " + hex_str(msg))

    except KeyboardInterrupt:
        logger.info("Exiting after background tasks complete...")
        break

    except Exception as e:
        # Print info about unhandled exceptions, then continue.  Search for
        # 'Traceback' to find these in the log.
        traceback.print_exc()
        logger.info("Unhandled Exception:" + traceback.format_exc())
        # Sleep 5 seconds so the user might see the error.
        time.sleep(5)

# Make sure any volatile data is written to disk before exiting
master.queue_background_task({"cmd": "saveSettings"})

# Wait for background tasks thread to finish all tasks.
# Note that there is no such thing as backgroundTasksThread.stop(). Because we
# set the thread type to daemon, it will be automatically killed when we exit
# this program.
master.backgroundTasksQueue.join()

# Close the input module
master.getInterfaceModule().close()

#
# End main program
#
##############################<|MERGE_RESOLUTION|>--- conflicted
+++ resolved
@@ -90,6 +90,7 @@
     "EMS.Efergy",
     "EMS.Enphase",
     "EMS.Fronius",
+    "EMS.Growatt",
     "EMS.HASS",
     "EMS.Kostal",
     "EMS.OpenHab",
@@ -100,12 +101,7 @@
     "EMS.SolarLog",
     "EMS.TeslaPowerwall2",
     "EMS.TED",
-<<<<<<< HEAD
-    "EMS.Efergy",
-    "EMS.Growatt",
-=======
     "EMS.Volkszahler",
->>>>>>> 93c49642
     "Status.HASSStatus",
     "Status.MQTTStatus",
 ]
