--- conflicted
+++ resolved
@@ -470,6 +470,18 @@
             "enabled": false,
             "serverIP": "192.168.1.2"
         },
+        # Growatt: Uses a Growatt pypi package to very easily pull the data
+        # useBatteyAt describes at whihc SOC the system will add the battery's maxOutput to the pool of available power
+        # batteryMaxOutput is the maximum watt that the battery will output calculated by dividing battery Wh in two,
+        # in my case that's 9600wh and half of that is 4800
+        "Growatt": {
+            "enabled": false,
+            "username":"username",
+      	    "password":"password",
+	          "useBatteryAt":"80", 
+	          "batteryMaxOutput":"4800",
+	          "useBatteryBefore":"15:00"
+        },
         "HASS": {
       # The HASS module allows fetching of consumption and generation statistics from HomeAssistant sensors.
             "enabled": false,
@@ -559,25 +571,6 @@
           "serverIP": "192.168.1.2",
           "serverPort": "8080"
         },
-<<<<<<< HEAD
-      # The Efergy server allows fetching of consumption from https://engage.efergy.com/ token is needed
-        "Efergy": {
-            "enabled": false,
-            "token": "xx"
-        },
-      #Growatt: I'm using a growatt pypi package to very easily pull the data
-      #useBatteyAt describes at whihc SOC the system will add the battery's maxOutput to the pool of available power
-      #batteryMaxOutput is the maximum watt that the battery will output calculated by dividing battery Wh in two,
-      #in my case that's 9600wh and half of that is 4800
-        "Growatt": {
-            "enabled": false,
-            "username":"username",
-	    "password":"password",
-	    "useBatteryAt":"80", 
-	    "batteryMaxOutput":"4800" ,
-	    "useBatteryBefore":"15:00"
-	}
-=======
         "Volkszahler": {
           "enabled": true,
           # Yes, you can install TWCManager on same raspi as Volkszäher. (this needs to change "control" > "listenPort" to 8181)
@@ -589,8 +582,6 @@
           # Consumption from grid as positive values or Push to grid as negative values.
           "uuidTotalGridW": "1cbbe494-a049-11eb-bcbc-0242ac130002"
         }
->>>>>>> 93c49642
-
     },
 
     # Status plugins allow us to export status detail out of TWCManager.
