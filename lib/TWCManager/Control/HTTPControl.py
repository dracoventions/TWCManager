import mimetypes
import os
import pathlib
from http.server import HTTPServer, BaseHTTPRequestHandler
from socketserver import ThreadingMixIn
from termcolor import colored
from datetime import datetime, timedelta
import json
import re
import threading
import time
import urllib.parse
import math
from ww import f


class ThreadingSimpleServer(ThreadingMixIn, HTTPServer):
    pass


class HTTPControl:
    configConfig = {}
    configHTTP = {}
    httpPort = 8080
    master = None
    status = False

    def __init__(self, master):

        self.master = master
        try:
            self.configConfig = master.config["config"]
        except KeyError:
            self.configConfig = {}
        try:
            self.configHTTP = master.config["control"]["HTTP"]
        except KeyError:
            self.configHTTP = {}
        self.httpPort = self.configHTTP.get("listenPort", 8080)
        self.status = self.configHTTP.get("enabled", False)

        # Unload if this module is disabled or misconfigured
        if (not self.status) or (int(self.httpPort) < 1):
            self.master.releaseModule("lib.TWCManager.Control", "HTTPControl")
            return None

        httpd = ThreadingSimpleServer(("", self.httpPort), HTTPControlHandler)
        httpd.master = master
        self.master.debugLog(1, "HTTPCtrl", "Serving at port: " + str(self.httpPort))
        threading.Thread(target=httpd.serve_forever, daemon=True).start()


class HTTPControlHandler(BaseHTTPRequestHandler):
    fields = {}
    path = ""
    url = None
    post_data = ""
    version = "v1.2.1"

    def do_bootstrap(self):
        page = """
        <meta name='viewport' content='width=device-width, initial-scale=1'>
        <script src="https://code.jquery.com/jquery-3.3.1.min.js" integrity="sha384-tsQFqpEReu7ZLhBV2VZlAu7zcOV+rXbYlF2cqB8txI/8aZajjp4Bqd+V6D5IgvKT" crossorigin="anonymous"></script>
        <script src="https://cdnjs.cloudflare.com/ajax/libs/popper.js/1.14.3/umd/popper.min.js" integrity="sha384-ZMP7rVo3mIykV+2+9J3UJ46jBk0WLaUAdn689aCwoqbBJiSnjAK/l8WvCWPIPm49" crossorigin="anonymous"></script>
        <script src="https://stackpath.bootstrapcdn.com/bootstrap/4.1.3/js/bootstrap.min.js" integrity="sha384-ChfqqxuZUCnJSK3+MXmPNIyE6ZbWh2IMqE241rYiqJxyMiZ6OW/JmZQ5stwEULTy" crossorigin="anonymous"></script>
        <link rel='stylesheet' href='https://stackpath.bootstrapcdn.com/bootstrap/4.3.1/css/bootstrap.min.css' integrity='sha384-ggOyR0iXCbMQv3Xipma34MD+dH/1fQ784/j6cY/iJTQUOhcWr7x9JvoRxT2MZw1T' crossorigin='anonymous'>
        """
        page += (
                "<link rel='icon' type='image/png' href='https://raw.githubusercontent.com/ngardiner/TWCManager"
                "/master/tree/%s/html/favicon.png'> "
                % self.version
        )
        return page

    def do_css(self):

        page = """
          <style>
          </style>
        """
        return page

    def do_chargeSchedule(self):
        page = """
    <table class='table table-sm'>
      <thead>
        <th scope='col'>&nbsp;</th>
        <th scope='col'>Sun</th>
        <th scope='col'>Mon</th>
        <th scope='col'>Tue</th>
        <th scope='col'>Wed</th>
        <th scope='col'>Thu</th>
        <th scope='col'>Fri</th>
        <th scope='col'>Sat</th>
      </thead>
      <tbody>"""
        for i in (x for y in (range(6, 24), range(0, 6)) for x in y):
            page += "<tr><th scope='row'>%02d</th>" % (i)
            for _ in range(0, 6):
                page += "<td>&nbsp;</td>"
            page += "</tr>"
        page += "</tbody>"
        page += "</table>"

        return page

    def do_jsrefresh(self):
        page = """
      <script language = 'JavaScript'>

      // AJAJ refresh for getStatus API call
      $(document).ready(function() {  
          function requestStatus() {
              $.ajax({
                  url: "/api/getStatus",
                  dataType: "text",
                  cache: false,
                  success: function(data) {
                      var json = $.parseJSON(data);
                      Object.keys(json).forEach(function(key) {
                        $('#'+key).html(json[key]);
                      });

                      // Change the state of the Charge Now button based on Charge Policy
                      if (json["currentPolicy"] == "Charge Now") {
                        document.getElementById("start_chargenow").value = "Update Charge Now";
                        document.getElementById("cancel_chargenow").disabled = false;
                      } else {
                        document.getElementById("start_chargenow").value = "Start Charge Now";
                        document.getElementById("cancel_chargenow").disabled = true;
                      }
                  }             
              });
              setTimeout(requestStatus, 3000);
          }

          requestStatus();
      });

      // AJAJ refresh for getSlaveTWCs API call
      $(document).ready(function() {
          function requestSlaves() {
              $.ajax({
                  url: "/api/getSlaveTWCs",
                  dataType: "text",
                  cache: false,
                  success: function(data) {
                      var json = $.parseJSON(data);
                      Object.keys(json).forEach(function(key) {
                        var slvtwc = json[key];
                        var twc = '#' + slvtwc['TWCID']
                        Object.keys(slvtwc).forEach(function(key) {
                          $(twc+'_'+key).html(slvtwc[key]);
                        });
                      });
                  }
              });
              setTimeout(requestSlaves, 3000);
          }

          requestSlaves();
      });

      $(document).ready(function() {
        $("#start_chargenow").click(function(e) {
          e.preventDefault();
          $.ajax({
            type: "POST",
            url: "/api/chargeNow",
            data: JSON.stringify({
              chargeNowRate: $("#chargeNowRate").val(),
              chargeNowDuration: $("#chargeNowDuration").val()
            }),
            dataType: "json"
          });
        });
      });

      $(document).ready(function() {
        $("#cancel_chargenow").click(function(e) {
          e.preventDefault();
          $.ajax({
            type: "POST",
            url: "/api/cancelChargeNow",
            data: {}
          });
        });
      });

      $(document).ready(function() {
        $("#send_start_command").click(function(e) {
          e.preventDefault();
          $.ajax({
            type: "POST",
            url: "/api/sendStartCommand",
            data: {}
          });
        });
      });

      $(document).ready(function() {
        $("#send_stop_command").click(function(e) {
          e.preventDefault();
          $.ajax({
            type: "POST",
            url: "/api/sendStopCommand",
            data: {}
          });
        });
      });

      // Enable tooltips
      $(function () {
        $('[data-toggle="tooltip"]').tooltip()
      })
      </script> """
        return page

    def do_navbar(self):
        page = """
    <p>&nbsp;</p>
    <p>&nbsp;</p>
    <nav class='navbar fixed-top navbar-dark bg-dark' role='navigation'>
      <a class='navbar-brand' href='/'>TWCManager</a>
        """
        page += self.navbar_item("/", "Home")
        page += self.navbar_item("/policy", "Policy")
        page += self.navbar_item("/schedule", "Schedule")
        page += self.navbar_item("/settings", "Settings")
        page += self.navbar_item("/debug", "Debug")
        page += self.navbar_item("https://github.com/ngardiner/TWCManager", "GitHub")
        page += "<span class='navbar-text'>%s</span></nav>" % self.version
        return page

    def navbar_item(self, url, name):
        active = ""
        urlp = urllib.parse.urlparse(self.path)
        if urlp.path == url:
            active = "active"
        page = "<ul class='navbar-nav mr-auto'>"
        page += "<li class='nav-item %s'>" % active
        page += "<a class='nav-link' href='%s'>%s</a>" % (url, name)
        page += "</li></ul>"
        return page

    def do_API_GET(self):
        self.debugLogAPI("Starting API GET")
        if self.url.path == "/api/getConfig":
            self.send_response(200)
            self.send_header("Content-type", "application/json")
            self.end_headers()

            json_data = json.dumps(self.server.master.config)
            # Scrub output of passwords and API keys
            json_datas = re.sub(r'"password": ".*?",', "", json_data)
            json_data = re.sub(r'"apiKey": ".*?",', "", json_datas)
            self.wfile.write(json_data.encode("utf-8"))

        elif self.url.path == "/api/getPolicy":
            self.send_response(200)
            self.send_header("Content-type", "application/json")
            self.end_headers()

            json_data = json.dumps(
                self.server.master.getModuleByName("Policy").charge_policy
            )
            self.wfile.write(json_data.encode("utf-8"))

        elif self.url.path == "/api/getSlaveTWCs":
            data = {}
            totals = {
                "lastAmpsOffered": 0,
                "lifetimekWh": 0,
                "maxAmps": 0,
                "reportedAmpsActual": 0,
            }
            for slaveTWC in self.server.master.getSlaveTWCs():
                TWCID = "%02X%02X" % (slaveTWC.TWCID[0], slaveTWC.TWCID[1])
                data[TWCID] = {
                    "currentVIN": slaveTWC.currentVIN,
                    "lastAmpsOffered": round(slaveTWC.lastAmpsOffered, 2),
                    "lastHeartbeat": round(time.time() - slaveTWC.timeLastRx, 2),
                    "lastVIN": slaveTWC.lastVIN,
                    "lifetimekWh": slaveTWC.lifetimekWh,
                    "maxAmps": float(slaveTWC.maxAmps),
                    "reportedAmpsActual": float(slaveTWC.reportedAmpsActual),
                    "state": slaveTWC.reportedState,
                    "version": slaveTWC.protocolVersion,
                    "voltsPhaseA": slaveTWC.voltsPhaseA,
                    "voltsPhaseB": slaveTWC.voltsPhaseB,
                    "voltsPhaseC": slaveTWC.voltsPhaseC,
                    "TWCID": "%s" % TWCID,
                }
                # Adding some vehicle data
                vehicle = slaveTWC.getLastVehicle()
                if vehicle != None:
                    data[TWCID]["lastBatterySOC"] = vehicle.batteryLevel
                    data[TWCID]["lastChargeLimit"] = vehicle.chargeLimit
                    data[TWCID]["lastAtHome"] = vehicle.atHome
                    data[TWCID]["lastTimeToFullCharge"] = vehicle.timeToFullCharge

                totals["lastAmpsOffered"] += slaveTWC.lastAmpsOffered
                totals["lifetimekWh"] += slaveTWC.lifetimekWh
                totals["maxAmps"] += slaveTWC.maxAmps
                totals["reportedAmpsActual"] += slaveTWC.reportedAmpsActual

            data["total"] = {
                "lastAmpsOffered": round(totals["lastAmpsOffered"], 2),
                "lifetimekWh": totals["lifetimekWh"],
                "maxAmps": totals["maxAmps"],
                "reportedAmpsActual": round(totals["reportedAmpsActual"], 2),
                "TWCID": "total",
            }

            self.send_response(200)
            self.send_header("Content-type", "application/json")
            self.end_headers()

            json_data = json.dumps(data)
            self.wfile.write(json_data.encode("utf-8"))

        elif self.url.path == "/api/getStatus":
            data = self.server.master.getStatus()
            self.send_response(200)
            self.send_header("Content-type", "application/json")
            self.end_headers()

            json_data = json.dumps(data)
            try:
                self.wfile.write(json_data.encode("utf-8"))
            except BrokenPipeError:
                self.debugLogAPI("Connection Error: Broken Pipe")

        elif self.url.path == "/api/getHistory":
            output = []
            now = datetime.now().replace(second=0, microsecond=0).astimezone()
            startTime = now - timedelta(days=2) + timedelta(minutes=5)
            endTime = now.replace(minute=math.floor(now.minute / 5) * 5)
            startTime = startTime.replace(minute=math.floor(startTime.minute / 5) * 5)

            source = (
                self.server.master.settings["history"]
                if "history" in self.server.master.settings
                else []
            )
            data = {k: v for k, v in source if datetime.fromisoformat(k) >= startTime}

            avgCurrent = 0
            for slave in self.server.master.getSlaveTWCs():
                avgCurrent += slave.historyAvgAmps
            data[
                endTime.isoformat(timespec="seconds")
            ] = self.server.master.convertAmpsToWatts(avgCurrent)

            output = [
                {
                    "timestamp": timestamp,
                    "charger_power": data[timestamp] if timestamp in data else 0,
                }
                for timestamp in [
                    (startTime + timedelta(minutes=5 * i)).isoformat(timespec="seconds")
                    for i in range(48 * 12)
                ]
            ]

            self.send_response(200)
            self.send_header("Content-type", "application/json")
            self.end_headers()

            json_data = json.dumps(output)
            self.wfile.write(json_data.encode("utf-8"))

        else:
            # All other routes missed, return 404
            self.send_response(404)
            self.end_headers()
            self.wfile.write("".encode("utf-8"))

        self.debugLogAPI("Ending API GET")

    def do_API_POST(self):

        self.debugLogAPI("Starting API POST")

        if self.url.path == "/api/chargeNow":
            data = json.loads(self.post_data.decode("UTF-8"))
            rate = int(data.get("chargeNowRate", 0))
            durn = int(data.get("chargeNowDuration", 0))

            if rate == 0 or durn == 0:
                self.send_response(400)
                self.end_headers()
                self.wfile.write("".encode("utf-8"))

            else:
                self.server.master.setChargeNowAmps(rate)
                self.server.master.setChargeNowTimeEnd(durn)
                self.server.master.saveSettings()
                self.send_response(202)
                self.end_headers()
                self.wfile.write("".encode("utf-8"))

        elif self.url.path == "/api/cancelChargeNow":
            self.server.master.resetChargeNowAmps()
            self.server.master.saveSettings()
            self.send_response(202)
            self.end_headers()
            self.wfile.write("".encode("utf-8"))

        elif self.url.path == "/api/sendStartCommand":
            self.server.master.sendStartCommand()
            self.send_response(204)
            self.end_headers()

        elif self.url.path == "/api/sendStopCommand":
            self.server.master.sendStopCommand()
            self.send_response(204)
            self.end_headers()

        elif self.url.path == "/api/checkArrival":
            self.server.master.queue_background_task({"cmd": "checkArrival"})
            self.send_response(202)
            self.end_headers()
            self.wfile.write("".encode("utf-8"))

        elif self.url.path == "/api/checkDeparture":
            self.server.master.queue_background_task({"cmd": "checkDeparture"})
            self.send_response(202)
            self.end_headers()
            self.wfile.write("".encode("utf-8"))

        elif self.url.path == "/api/setScheduledChargingSettings":
            data = json.loads(self.post_data.decode("UTF-8"))
            enabled = bool(data.get("enabled", False))
            startingMinute = int(data.get("startingMinute", -1))
            endingMinute = int(data.get("endingMinute", -1))
            monday = bool(data.get("monday", False))
            tuesday = bool(data.get("tuesday", False))
            wednesday = bool(data.get("wednesday", False))
            thursday = bool(data.get("thursday", False))
            friday = bool(data.get("friday", False))
            saturday = bool(data.get("saturday", False))
            sunday = bool(data.get("sunday", False))
            amps = int(data.get("amps", -1))
<<<<<<< HEAD
            batterySize = int(
                data.get("flexBatterySize", 100)
            )  # using 100 as default, because with this every available car at moment should be finished with charging at the ending time
=======
            batterySize = int(data.get("flexBatterySize",
                                       100))  # using 100 as default, because with this every available car at moment should be finished with charging at the ending time
>>>>>>> 56df5e33
            flexStart = int(data.get("flexStartEnabled", False))
            weekDaysBitmap = (
                    (1 if monday else 0)
                    + (2 if tuesday else 0)
                    + (4 if wednesday else 0)
                    + (8 if thursday else 0)
                    + (16 if friday else 0)
                    + (32 if saturday else 0)
                    + (64 if sunday else 0)
            )

            if (
                    not (enabled)
                    or startingMinute < 0
                    or endingMinute < 0
                    or amps <= 0
                    or weekDaysBitmap == 0
            ):
                self.server.master.setScheduledAmpsMax(0)
                self.server.master.setScheduledAmpsStartHour(-1)
                self.server.master.setScheduledAmpsEndHour(-1)
                self.server.master.setScheduledAmpsDaysBitmap(0)
            else:
                self.server.master.setScheduledAmpsMax(amps)
                self.server.master.setScheduledAmpsStartHour(startingMinute / 60)
                self.server.master.setScheduledAmpsEndHour(endingMinute / 60)
                self.server.master.setScheduledAmpsDaysBitmap(weekDaysBitmap)
            self.server.master.setScheduledAmpsBatterySize(batterySize)
            self.server.master.setScheduledAmpsFlexStart(flexStart)
            self.server.master.saveSettings()
            self.send_response(202)
            self.end_headers()
            self.wfile.write("".encode("utf-8"))

        else:
            # All other routes missed, return 404
            self.send_response(404)
            self.end_headers()
            self.wfile.write("".encode("utf-8"))

        self.debugLogAPI("Ending API POST")

    def do_get_debug(self):
        page = "<html><head>"
        page += "<title>TWCManager</title>"
        page += self.do_bootstrap()
        page += self.do_css()
        page += self.do_jsrefresh()
        page += "</head>"
        page += "<body>"
        page += self.do_navbar()
        page += """
          Debug Interface - Coming soon
        </body>
        </html>
        """
        return page

    def do_get_policy(self):
        page = "<html><head>"
        page += "<title>TWCManager</title>"
        page += self.do_bootstrap()
        page += self.do_css()
        page += self.do_jsrefresh()
        page += "</head>"
        page += "<body>"
        page += self.do_navbar()
        page += """
      <table>
        """
        j = 0
        for policy in self.server.master.getModuleByName("Policy").charge_policy:
            if j == 0:
                page += "<tr><th>Policy Override Point</th></tr>"
                page += "<tr><td>Emergency</td></tr>"
            if j == 1:
                page += "<tr><th>Policy Override Point</th></tr>"
                page += "<tr><td>Before</td></tr>"
            if j == 3:
                page += "<tr><th>Policy Override Point</th></tr>"
                page += "<tr><td>After</td></tr>"
            j += 1
            page += "<tr><td>&nbsp;</td><td>" + policy["name"] + "</td></tr>"
            page += "<tr><th>&nbsp;</th><th>&nbsp;</th><th>Match Criteria</th><th>Condition</th><th>Value</th></tr>"
            for i in range(0, len(policy["match"])):
                page += "<tr><td>&nbsp;</td><td>&nbsp;</td>"
                page += "<td>" + policy["match"][i] + "</td>"
                page += "<td>" + policy["condition"][i] + "</td>"
                page += "<td>" + str(policy["value"][i]) + "</td></tr>"

        page += """
      </table>
    </body>
        """
        return page

    def do_get_schedule(self):
        page = "<html><head>"
        page += "<title>TWCManager</title>"
        page += self.do_bootstrap()
        page += self.do_css()
        page += self.do_jsrefresh()
        page += "</head>"
        page += "<body>"
        page += self.do_navbar()
        page += """
        <table>
          <tr>
            <td><b>Resume tracking green energy at:</b></td>
            <td><select name = 'resumeGreenEnergy'>
        """
        for hr in range(0, 24):
            page += "<option value = ''>" + str(hr) + "</option>"
        page += """
            </select></td>
          </tr>
        """
        page += """
    </body>
        """
        return page

    def do_get_settings(self):
        page = "<html><head>"
        page += "<title>TWCManager</title>"
        page += self.do_bootstrap()
        page += self.do_css()
        page += self.do_jsrefresh()
        page += "</head>"
        page += "<body>"
        page += self.do_navbar()
        page += """
    <html>
    <head><title>Settings</title></head>
    <body>
    <form method=POST action='/settings/save'>
      <table>
        <tr>
          <th>Stop Charging Method</th>
          <td>
        """
        page += self.optionList(
            [
                [1, "Tesla API"],
                [2, "Stop Responding to Slaves"],
                [3, "Send Stop Command"],
            ],
            {
                "name": "chargeStopMode",
                "value": self.server.master.settings.get("chargeStopMode", 1),
            },
        )
        page += """
          </td>
        </tr>
        <tr>
          <th>Non-Scheduled power action:</th>
          <td>
        """
        page += self.optionList(
            [
                [1, "Charge at specified Non-Scheduled Charge Rate"],
                [2, "Do not Charge"],
                [3, "Track Green Energy"],
            ],
            {
                "name": "nonScheduledAction",
                "value": self.server.master.settings.get("nonScheduledAction", 1),
            },
        )
        page += """
        </tr>
        <tr>
          <th>Non-scheduled power charge rate:</th>
          <td>
        """
        maxamps = self.server.master.config["config"].get("wiringMaxAmpsPerTWC", 5)
        amps = []
        for amp in range(5, (maxamps + 1)):
            amps.append([amp, str(amp) + "A"])
        page += self.optionList(
            amps,
            {
                "name": "nonScheduledAmpsMax",
                "value": self.server.master.settings.get("nonScheduledAmpsMax", "6"),
            },
        )
        page += """
          </td>
        </tr>
        <tr>
          <td>&nbsp;</td>
          <td><input class='btn btn-outline-success' type=submit value='Save Settings' /></td>
        </tr>
      </table>
    </form>
        """
        page += (
                "<p>Click <a href='https://github.com/ngardiner/TWCManager/tree/%s/docs/Settings.md' target='_new'>here</a> for detailed information on settings on this page</p>"
                % self.version
        )
        page += "</body></html>"
        return page

    def do_GET(self):
        self.url = urllib.parse.urlparse(self.path)

<<<<<<< HEAD
        if self.url.path.startswith("/api/"):
=======
        # serve local static content files (from './lib/TWCManager/Control/static/' dir)
        if url.path.startswith('/static/'):
            content_type = mimetypes.guess_type(url.path)[0]

            # only server know content type
            if content_type is not None:
                filename = pathlib.Path(__file__).resolve().parent.as_posix() + url.path

                # check if static file exists and is readable
                if os.path.isfile(filename) and os.access(filename, os.R_OK):
                    self.send_response(200)
                    self.send_header('Content-type', content_type)
                    self.end_headers()

                    # send static content (e.g. images) to browser
                    with open(filename, 'rb') as staticFile:
                        self.wfile.write(staticFile.read())
                        return
                else:
                    # static file doesn't exit or isn't readable
                    self.send_response(404)
                    return

        # server API requests
        if url.path.startswith("/api/"):
>>>>>>> 56df5e33
            self.do_API_GET()
            return

        if (
<<<<<<< HEAD
            self.url.path == "/"
            or self.url.path == "/apiacct/True"
            or self.url.path == "/apiacct/False"
=======
                url.path == "/"
                or url.path == "/apiacct/True"
                or url.path == "/apiacct/False"
>>>>>>> 56df5e33
        ):
            self.send_response(200)
            self.send_header("Content-type", "text/html")
            self.end_headers()

            # Send the html message
            page = "<html><head>"
            page += "<title>TWCManager</title>"
            page += self.do_bootstrap()
            page += self.do_css()
            page += self.do_jsrefresh()
            page += "</head>"
            page += "<body>"
            page += self.do_navbar()
            page += "<table border='0' padding='0' margin='0' width='100%'>"
            page += "<tr width='100%'><td valign='top' width='70%'>"

            if self.url.path == "/apiacct/False":
                page += "<font color='red'><b>Failed to log in to Tesla Account. Please check username and password and try again.</b></font>"

            if (
<<<<<<< HEAD
                not self.server.master.teslaLoginAskLater
                and self.url.path != "/apiacct/True"
=======
                    not self.server.master.teslaLoginAskLater
                    and url.path != "/apiacct/True"
>>>>>>> 56df5e33
            ):
                # Check if we have already stored the Tesla credentials
                # If we can access the Tesla API okay, don't prompt
                if not self.server.master.getModuleByName(
                        "TeslaAPI"
                ).car_api_available():
                    page += self.request_teslalogin()

            if self.url.path == "/apiacct/True":
                page += "<b>Thank you, successfully fetched Tesla API token."

            page += self.show_status()
            page += "</td><td valign=top width='30%'>"
            page += self.do_chargeSchedule()
            page += "</td></tr>"
            page += "</table>"
            page += "</body>"
            page += "</table>"
            page += "</html>"

            self.wfile.write(page.encode("utf-8"))
            return

        if self.url.path == "/debug":
            self.send_response(200)
            self.send_header("Content-type", "text/html")
            self.end_headers()
            page = self.do_get_debug()
            self.wfile.write(page.encode("utf-8"))
            return

        if self.url.path == "/policy":
            self.send_response(200)
            self.send_header("Content-type", "text/html")
            self.end_headers()
            page = self.do_get_policy()
            self.wfile.write(page.encode("utf-8"))
            return

        if self.url.path == "/schedule":
            self.send_response(200)
            self.send_header("Content-type", "text/html")
            self.end_headers()
            page = self.do_get_schedule()
            self.wfile.write(page.encode("utf-8"))
            return

        if self.url.path == "/settings":
            self.send_response(200)
            self.send_header("Content-type", "text/html")
            self.end_headers()
            page = self.do_get_settings()
            self.wfile.write(page.encode("utf-8"))
            return

        if self.url.path == "/tesla-login":
            # For security, these details should be submitted via a POST request
            # Send a 405 Method Not Allowed in response.
            self.send_response(405)
            page = "This function may only be requested via the POST HTTP method."
            self.wfile.write(page.encode("utf-8"))
            return

        # All other routes missed, return 404
        self.send_response(404)

    def do_POST(self):

        # Parse URL
        self.url = urllib.parse.urlparse(self.path)

        # Parse POST parameters
        self.fields.clear()
        length = int(self.headers.get("content-length"))
        self.post_data = self.rfile.read(length)

        if self.url.path.startswith("/api/"):
            self.do_API_POST()
            return

        self.fields = urllib.parse.parse_qs(self.post_data.decode("utf-8"))

        if self.url.path == "/settings/save":
            # User has submitted settings.
            # Call dedicated function
            self.process_save_settings()
            return

        if self.url.path == "/tesla-login":
            # User has submitted Tesla login.
            # Pass it to the dedicated process_teslalogin function
            self.process_teslalogin()
            return

        # All other routes missed, return 404
        self.send_response(404)
        self.end_headers()
        self.wfile.write("".encode("utf-8"))
        return

    def addButton(self, button_def, extrargs):
        # This is a macro which can display differing buttons based on a
        # condition. It's a useful way to switch the text on a button based
        # on current state.
        page = "<input type='Submit' %s id='%s' value='%s'>" % (
            extrargs,
            button_def[0],
            button_def[1],
        )
        return page

    def log_message(self, format, *args):
        pass

    def optionList(self, list, opts={}):
        page = "<div class='form-group'>"
        page += "<select class='form-control' id='%s' name='%s'>" % (
            opts.get("name", ""),
            opts.get("name", ""),
        )
        for option in list:
            sel = ""
            if str(opts.get("value", "-1")) == str(option[0]):
                sel = "selected"
            page += "<option value='%s' %s>%s</option>" % (option[0], sel, option[1])
        page += "</div>"
        page += "</select>"
        return page

    def process_save_settings(self):

        # Write settings
        for key in self.fields:
            keya = str(key)
            vala = self.fields[key][0].replace("'", "")
            try:
                if int(vala):
                    self.server.master.settings[keya] = int(vala)
            except ValueError:
                self.server.master.settings[keya] = vala

        # If Non-Scheduled power action is either Do not Charge or
        # Track Green Energy, set Non-Scheduled power rate to 0
        if int(self.server.master.settings.get("nonScheduledAction", 1)) > 1:
            self.server.master.settings["nonScheduledAmpsMax"] = 0
        self.server.master.saveSettings()

        # Redirect to the index page
        self.send_response(302)
        self.send_header("Location", "/")
        self.end_headers()
        self.wfile.write("".encode("utf-8"))
        return

    def process_teslalogin(self):
        # Check if we are skipping Tesla Login submission

        if not self.server.master.teslaLoginAskLater:
            later = False
            try:
                later = len(self.fields["later"])
            except KeyError:
                later = False

            if later:
                self.server.master.teslaLoginAskLater = True

        if not self.server.master.teslaLoginAskLater:
            # Connect to Tesla API

            carapi = self.server.master.getModuleByName("TeslaAPI")
            carapi.setCarApiLastErrorTime(0)
            ret = carapi.car_api_available(
                self.fields["email"][0], self.fields["password"][0]
            )

            # Redirect to an index page with output based on the return state of
            # the function
            self.send_response(302)
            self.send_header("Location", "/apiacct/" + str(ret))
            self.end_headers()
            self.wfile.write("".encode("utf-8"))
            return
        else:
            # User has asked to skip Tesla Account submission for this session
            # Redirect back to /
            self.send_response(302)
            self.send_header("Location", "/")
            self.end_headers()
            self.wfile.write("".encode("utf-8"))
            return

    def request_teslalogin(self):
        page = "<form action='/tesla-login' method='POST'>"
        page += "<p>Enter your email and password to allow TWCManager to start and "
        page += "stop Tesla vehicles you own from charging. These credentials are "
        page += "sent once to Tesla and are not stored. Credentials must be entered "
        page += "again if no cars are connected to this charger for over 45 days."
        page += "</p>"
        page += "<input type=hidden name='page' value='tesla-login' />"
        page += "<p>"
        page += "<table>"
        page += "<tr><td>Tesla Account E-Mail:</td>"
        page += "<td><input type='text' name='email' value=''></td></tr>"
        page += "<tr><td>Password:</td>"
        page += "<td><input type='password' name='password'></td></tr>"
        page += "<tr><td><input type='submit' name='submit' value='Log In'></td>"
        page += "<td><input type='submit' name='later' value='Ask Me Later'></td>"
        page += "</tr>"
        page += "</table>"
        page += "</p>"
        page += "</form>"
        return page

    def show_commands(self):

        page = """
          <table class='table table-dark'>
          <tr><th colspan=4 width = '30%'>Charge Now</th>
          <th colspan=1 width = '30%'>Commands</th></tr>
          <tr><td width = '8%'>Charge for:</td>
          <td width = '7%'>
        """
        hours = []
        for hour in range(1, 25):
            hours.append([(hour * 3600), str(hour) + "h"])
        page += self.optionList(hours, {"name": "chargeNowDuration"})
        page += """
          </td>
          <td width = '8%'>Charge Rate:</td>
          <td width = '7%'>
        """
        amps = []
        maxamps = self.server.master.config["config"].get("wiringMaxAmpsPerTWC", 5)
        for amp in range(5, (maxamps + 1)):
            amps.append([amp, str(amp) + "A"])
        page += self.optionList(amps, {"name": "chargeNowRate"})
        page += """
          </td>
          <td>
        """
        page += self.addButton(
            ["send_stop_command", "Stop All Charging"],
            "class='btn btn-outline-danger' data-toggle='tooltip' data-placement='top' title='WARNING: This function causes Tesla Vehicles to Stop Charging until they are physically re-connected to the TWC.'",
        )
        page += """
          </td></tr>
          <tr><td colspan = '2'>
        """
        page += self.addButton(
            ["start_chargenow", "Start Charge Now"],
            "class='btn btn-outline-success' data-toggle='tooltip' data-placement='top' title='Note: Charge Now command takes approximately 2 minutes to activate.'",
        )
        page += "</td><td colspan = '2'>"
        page += self.addButton(
            ["cancel_chargenow", "Cancel Charge Now"], "class='btn btn-outline-danger'"
        )
        page += """
          </td>
          <td>
        """
        page += self.addButton(
            ["send_start_command", "Start All Charging"],
            "class='btn btn-outline-success'",
        )
        page += """
          </td></tr>
          </table>
        """
        return page

    def show_status(self):

        page = """
        <table width='100%'><tr><td width='60%'>
        <table class='table table-dark'>
        <tr>
          <th>Amps to share across all TWCs:</th>
          <td><div id='maxAmpsToDivideAmongSlaves'></div></td><td>amps</td>
        </tr>
        <tr>
          <th>Current Generation</th>
          <td><div id='generationWatts'></div></td><td>watts</td>
          <td><div id="generationAmps"></div></td><td>amps</td>
        </tr>
        <tr>
          <th>Current Consumption</th>
          <td><div id='consumptionWatts'></div></td><td>watts</td>
          <td><div id='consumptionAmps'></div></td><td>amps</td>
        </tr>
        <tr>
          <th>Current Charger Load</th>
          <td><div id="chargerLoadWatts"></div></td><td>watts</td>
        </tr>
        <tr>
          <th>Number of Cars Charging</th>
          <td><div id="carsCharging"></div></td>
          <td>cars</td>
        </tr>
        </table></td>
        """

        page += "<td width='40%'>"
        page += "<table class='table table-dark'>"
        page += "<tr><th>Current Policy</th>"
        page += "<td><div id='currentPolicy'></div></td></tr>"
        page += "<tr><th>Scheduled Charging Amps</th>"
        page += "<td>" + str(self.server.master.getScheduledAmpsMax()) + "</td></tr>"

        page += "<tr><th>Scheduled Charging Start Hour</th>"
        page += "<td>" + str(self.server.master.getScheduledAmpsStartHour())
        if (
            self.server.master.getScheduledAmpsTimeFlex()[0]
            != self.server.master.getScheduledAmpsStartHour()
        ):
            page += " (Flex: "
            page += str(self.server.master.getScheduledAmpsTimeFlex()[0])
            page += ")"
        page += "</td></tr>"

        page += "<tr><th>Scheduled Charging End Hour</th>"
        page += "<td>" + str(self.server.master.getScheduledAmpsEndHour()) + "</td>"
        page += """
        </tr>
        <tr>
          <th>Is a Green Policy?</th>
          <td><div id='isGreenPolicy'></div></td>
        </tr>
        </table></td>
        """

        page += "<tr><td width = '100%' colspan = '2'>"
        page += self.show_twcs()
        page += "</td></tr>"

        page += "<tr><td width = '100%' colspan = '2'>"
        page += self.show_commands()
        page += "</td></tr></table>"
        return page

    def show_twcs(self):

        page = """
        <table><tr width = '100%'><td width='65%'>
          <table class='table table-dark table-condensed table-striped'>
          <thead class='thead-dark'><tr>
            <th width='2%'>TWC ID</th>
            <th width='1%'>State</th>
            <th width='1%'>Version</th>
            <th width='2%'>Max Amps</th>
            <th width='2%'>Amps<br />Offered</th>
            <th width='2%'>Amps<br />In Use</th>
            <th width='2%'>Lifetime<br />kWh</th>
            <th width='4%'>Voltage<br />per Phase<br />1 / 2 / 3</th>
            <th width='2%'>Last Heartbeat</th>
            <th width='6%'>Vehicle Connected<br />Current / Last</th>
            <th width='2%'>Commands</th>
          </tr></thead>
        """
        for slaveTWC in self.server.master.getSlaveTWCs():
            twcid = "%02X%02X" % (slaveTWC.TWCID[0], slaveTWC.TWCID[1])
            page += "<tr>"
            page += "<td>%s</td>" % twcid
            page += "<td><div id='%s_state'></div></td>" % twcid
            page += "<td><div id='%s_version'></div></td>" % twcid
            page += "<td><div id='%s_maxAmps'></div></td>" % twcid
            page += "<td><div id='%s_lastAmpsOffered'></div></td>" % twcid
            page += "<td><div id='%s_reportedAmpsActual'></div></td>" % twcid
            page += "<td><div id='%s_lifetimekWh'></div></td>" % twcid
            page += (
                    "<td><span id='%s_voltsPhaseA'></span> / <span id='%s_voltsPhaseB'></span> / <span id='%s_voltsPhaseC'></span></td>"
                    % (twcid, twcid, twcid)
            )
            page += "<td><span id='%s_lastHeartbeat'></span> sec</td>" % twcid
            page += (
                    "<td>C: <span id='%s_currentVIN'></span><br />L: <span id='%s_lastVIN'></span></td>"
                    % (twcid, twcid)
            )
            page += """
            <td>
              <div class="dropdown">
                <button class="btn btn-secondary dropdown-toggle" type="button" id="dropdownMenuButton" data-toggle="dropdown" aria-haspopup="true" aria-expanded="false">Select</button>
                <div class="dropdown-menu" aria-labelledby="dropdownMenuButton">
                  <a class="dropdown-item" href="#">Coming Soon</a>
                </div>
              </div>
            </td>
            """
            page += "</tr>\n"
        page += "<tr><td><b>Total</b><td>&nbsp;</td><td>&nbsp;</td>"
        page += "<td><div id='total_maxAmps'></div></td>"
        page += "<td><div id='total_lastAmpsOffered'></div></td>"
        page += "<td><div id='total_reportedAmpsActual'></div></td>"
        page += "<td><div id='total_lifetimekWh'></div></td>"
        page += "</tr></table></td></tr></table>"
        return page

    def debugLogAPI(self, message):
        self.server.master.debugLog(10, 
            "HTTPCtrl", 
            message
            + " (Url: "
            + str(self.url.path)
            + " / IP: "
            + str(self.client_address[0])
            + ")",
        )<|MERGE_RESOLUTION|>--- conflicted
+++ resolved
@@ -442,14 +442,9 @@
             saturday = bool(data.get("saturday", False))
             sunday = bool(data.get("sunday", False))
             amps = int(data.get("amps", -1))
-<<<<<<< HEAD
             batterySize = int(
                 data.get("flexBatterySize", 100)
             )  # using 100 as default, because with this every available car at moment should be finished with charging at the ending time
-=======
-            batterySize = int(data.get("flexBatterySize",
-                                       100))  # using 100 as default, because with this every available car at moment should be finished with charging at the ending time
->>>>>>> 56df5e33
             flexStart = int(data.get("flexStartEnabled", False))
             weekDaysBitmap = (
                     (1 if monday else 0)
@@ -657,11 +652,8 @@
     def do_GET(self):
         self.url = urllib.parse.urlparse(self.path)
 
-<<<<<<< HEAD
-        if self.url.path.startswith("/api/"):
-=======
         # serve local static content files (from './lib/TWCManager/Control/static/' dir)
-        if url.path.startswith('/static/'):
+        if self.url.path.startswith('/static/'):
             content_type = mimetypes.guess_type(url.path)[0]
 
             # only server know content type
@@ -684,21 +676,14 @@
                     return
 
         # server API requests
-        if url.path.startswith("/api/"):
->>>>>>> 56df5e33
+        if self.url.path.startswith("/api/"):
             self.do_API_GET()
             return
 
         if (
-<<<<<<< HEAD
             self.url.path == "/"
             or self.url.path == "/apiacct/True"
             or self.url.path == "/apiacct/False"
-=======
-                url.path == "/"
-                or url.path == "/apiacct/True"
-                or url.path == "/apiacct/False"
->>>>>>> 56df5e33
         ):
             self.send_response(200)
             self.send_header("Content-type", "text/html")
@@ -720,13 +705,8 @@
                 page += "<font color='red'><b>Failed to log in to Tesla Account. Please check username and password and try again.</b></font>"
 
             if (
-<<<<<<< HEAD
                 not self.server.master.teslaLoginAskLater
                 and self.url.path != "/apiacct/True"
-=======
-                    not self.server.master.teslaLoginAskLater
-                    and url.path != "/apiacct/True"
->>>>>>> 56df5e33
             ):
                 # Check if we have already stored the Tesla credentials
                 # If we can access the Tesla API okay, don't prompt
