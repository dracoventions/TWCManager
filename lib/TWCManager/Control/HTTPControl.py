import jinja2
import json
import logging
import math
import mimetypes
import os
import pathlib
from http.server import HTTPServer, BaseHTTPRequestHandler
from socketserver import ThreadingMixIn
from datetime import datetime, timedelta
import re
import subprocess
import sys
import threading
import time
import urllib.parse
import uuid

logger = logging.getLogger("\U0001F3AE HTTP")


class ThreadingSimpleServer(ThreadingMixIn, HTTPServer):
    pass


class HTTPControl:
    configConfig = {}
    configHTTP = {}
    httpPort = 8080
    master = None
    status = False

    def __init__(self, master):

        self.master = master
        try:
            self.configConfig = master.config["config"]
        except KeyError:
            self.configConfig = {}
        try:
            self.configHTTP = master.config["control"]["HTTP"]
        except KeyError:
            self.configHTTP = {}
        self.httpPort = self.configHTTP.get("listenPort", 8080)
        self.status = self.configHTTP.get("enabled", False)

        # Unload if this module is disabled or misconfigured
        if (not self.status) or (int(self.httpPort) < 1):
            self.master.releaseModule("lib.TWCManager.Control", self.__class__.__name__)
            return None

        HTTPHandler = CreateHTTPHandlerClass(master)
        httpd = None
        try:
            httpd = ThreadingSimpleServer(("", self.httpPort), HTTPHandler)
        except OSError as e:
            logger.error("Unable to start HTTP Server: " + str(e))

        if httpd:
            logger.info("Serving at port: " + str(self.httpPort))
            threading.Thread(target=httpd.serve_forever, daemon=True).start()
        else:
            self.master.releaseModule("lib.TWCManager.Control", self.__class__.__name__)


def CreateHTTPHandlerClass(master):
    class HTTPControlHandler(BaseHTTPRequestHandler):
        ampsList = []
        fields = {}
        host = None
        hoursDurationList = []
        master = None
        path = ""
        post_data = ""
        templateEnv = None
        templateLoader = None
        timeList = []
        url = None

        def __init__(self, *args, **kwargs):

            # Populate ampsList so that any function which requires a list of supported
            # TWC amps can easily access it
            if not len(self.ampsList):
                self.ampsList.append([0, "Disabled"])
                for amp in range(
                    5, (master.config["config"].get("wiringMaxAmpsPerTWC", 5)) + 1
                ):
                    self.ampsList.append([amp, str(amp) + "A"])

            # Populate list of hours
            if not len(self.hoursDurationList):
                for hour in range(1, 25):
                    self.hoursDurationList.append([(hour * 3600), str(hour) + "h"])

            if not len(self.timeList):
                for hour in range(0, 24):
                    for mins in [0, 15, 30, 45]:
                        strHour = str(hour)
                        strMins = str(mins)
                        if hour < 10:
                            strHour = "0" + str(hour)
                        if mins < 10:
                            strMins = "0" + str(mins)
                        self.timeList.append(
                            [strHour + ":" + strMins, strHour + ":" + strMins]
                        )

            # Define jinja2 template environment
            # Note that we specify two paths in order to the template loader.
            # The first is the user specified template. The second is the default.
            # Jinja2 will try for the specified template first, however if any files
            # are not found, it will fall back to the default theme.
            self.templateLoader = jinja2.FileSystemLoader(
                searchpath=[
                    pathlib.Path(__file__).resolve().parent.as_posix()
                    + "/themes/"
                    + master.settings.get("webControlTheme", "Modern")
                    + "/",
                    pathlib.Path(__file__).resolve().parent.as_posix()
                    + "/themes/Default/",
                ]
            )
            self.templateEnv = jinja2.Environment(
                loader=self.templateLoader, autoescape=True
            )

            # Make certain functions available to jinja2
            # Where we have helper functions that we've used in the fast to
            # render HTML, we can keep using those even inside jinja2
            self.templateEnv.globals.update(addButton=self.addButton)
            self.templateEnv.globals.update(ampsList=self.ampsList)
            self.templateEnv.globals.update(
                apiChallenge=master.getModuleByName("TeslaAPI").getApiChallenge
            )
            self.templateEnv.globals.update(chargeScheduleDay=self.chargeScheduleDay)
            self.templateEnv.globals.update(checkBox=self.checkBox)
            self.templateEnv.globals.update(checkForUpdates=master.checkForUpdates)
            self.templateEnv.globals.update(doChargeSchedule=self.do_chargeSchedule)
            self.templateEnv.globals.update(host=self.host)
            self.templateEnv.globals.update(hoursDurationList=self.hoursDurationList)
            self.templateEnv.globals.update(navbarItem=self.navbar_item)
            self.templateEnv.globals.update(optionList=self.optionList)
            self.templateEnv.globals.update(timeList=self.timeList)
            self.templateEnv.globals.update(
                vehicles=master.getModuleByName("TeslaAPI").getCarApiVehicles
            )

            # Set master object
            self.master = master

            # Call parent constructor last, this is where the request is served
            BaseHTTPRequestHandler.__init__(self, *args, **kwargs)

        def checkBox(self, name, value):
            cb = "<input type=checkbox name='" + name + "'"
            if value:
                cb += " checked"
            cb += ">"
            return cb

        def do_chargeSchedule(self):
            schedule = [
                "Sunday",
                "Monday",
                "Tuesday",
                "Wednesday",
                "Thursday",
                "Friday",
                "Saturday",
            ]
            settings = master.settings.get("Schedule", {})

            page = """
    <table class='table table-sm'>
      <thead>
        <th scope='col'>&nbsp;</th>
        """
            for day in schedule:
                page += "<th scope='col'>" + day[:3] + "</th>"
            page += """
      </thead>
      <tbody>"""
            for i in (x for y in (range(6, 24), range(0, 6)) for x in y):
                page += "<tr><th scope='row'>%02d</th>" % (i)
                for day in schedule:
                    today = settings.get(day, {})
                    curday = settings.get("Common", {})
                    if settings.get("schedulePerDay", 0):
                        curday = settings.get(day, {})
                    if (
                        today.get("enabled", None) == "on"
                        and (int(curday.get("start", 0)[:2]) <= int(i))
                        and (int(curday.get("end", 0)[:2]) >= int(i))
                    ):
                        page += (
                            "<td bgcolor='#CFFAFF'>SC @ "
                            + str(
                                settings.get("Settings", {}).get("scheduledAmpsMax", 0)
                            )
                            + "A</td>"
                        )
                    else:
                        # Todo - need to mark track green + non scheduled chg
                        page += "<td bgcolor='#FFDDFF'>&nbsp;</td>"
                page += "</tr>"
            page += "</tbody>"
            page += "</table>"

            return page

        def navbar_item(self, url, name, target="_self"):
            active = ""
            urlp = urllib.parse.urlparse(self.path)
            if urlp.path == url:
                active = "active"
            page = "<li class='nav-item %s'>" % active
            page += "<a class='nav-link' target='%s' href='%s'>%s</a>" % (
                target,
                url,
                name,
            )
            page += "</li>"
            return page

        def do_API_GET(self):
            self.debugLogAPI("Starting API GET")
            if self.url.path == "/api/getConfig":
                self.send_response(200)
                self.send_header("Content-type", "application/json")
                self.end_headers()

                json_data = json.dumps(master.config)
                # Scrub output of passwords and API keys
                json_datas = re.sub(r'"password": ".*?",', "", json_data)
                json_data = re.sub(r'"apiKey": ".*?",', "", json_datas)
                self.wfile.write(json_data.encode("utf-8"))

            elif self.url.path == "/api/getConsumptionOffsets":
                self.send_response(200)
                self.send_header("Content-type", "application/json")
                self.end_headers()

                if not master.settings.get("consumptionOffset", None):
                    master.settings["consumptionOffset"] = {}

                json_data = json.dumps(master.settings["consumptionOffset"])
                self.wfile.write(json_data.encode("utf-8"))

            elif self.url.path == "/api/getLastTWCResponse":
                self.send_response(200)
                self.send_header("Content-type", "text/plain")
                self.end_headers()

                self.wfile.write(str(master.lastTWCResponseMsg).encode("utf-8"))

            elif self.url.path == "/api/getPolicy":
                self.send_response(200)
                self.send_header("Content-type", "application/json")
                self.end_headers()

                json_data = json.dumps(master.getModuleByName("Policy").charge_policy)
                self.wfile.write(json_data.encode("utf-8"))

            elif self.url.path == "/api/getSlaveTWCs":
                data = {}
                totals = {
                    "lastAmpsOffered": 0,
                    "lifetimekWh": 0,
                    "maxAmps": 0,
                    "reportedAmpsActual": 0,
                }
                for slaveTWC in master.getSlaveTWCs():
                    TWCID = "%02X%02X" % (slaveTWC.TWCID[0], slaveTWC.TWCID[1])
                    data[TWCID] = {
                        "currentVIN": slaveTWC.currentVIN,
                        "lastAmpsOffered": round(slaveTWC.lastAmpsOffered, 2),
                        "lastHeartbeat": round(time.time() - slaveTWC.timeLastRx, 2),
                        "carsCharging": slaveTWC.isCharging,
                        "lastVIN": slaveTWC.lastVIN,
                        "lifetimekWh": slaveTWC.lifetimekWh,
                        "maxAmps": float(slaveTWC.maxAmps),
                        "reportedAmpsActual": float(slaveTWC.reportedAmpsActual),
                        "chargerLoadInW": round(slaveTWC.getCurrentChargerLoad()),
                        "state": slaveTWC.reportedState,
                        "version": slaveTWC.protocolVersion,
                        "voltsPhaseA": slaveTWC.voltsPhaseA,
                        "voltsPhaseB": slaveTWC.voltsPhaseB,
                        "voltsPhaseC": slaveTWC.voltsPhaseC,
                        "TWCID": "%s" % TWCID,
                    }

                    if slaveTWC.lastChargingStart > 0:
                        data[TWCID]["chargeTime"] = str(
                            timedelta(
                                seconds=(time.time() - slaveTWC.lastChargingStart)
                            )
                        ).split(".")[0]
                    else:
                        data[TWCID]["chargeTime"] = "--:--:--"

                    # Adding some vehicle data
                    vehicle = slaveTWC.getLastVehicle()
                    if vehicle != None:
                        data[TWCID]["lastBatterySOC"] = vehicle.batteryLevel
                        data[TWCID]["lastChargeLimit"] = vehicle.chargeLimit
                        data[TWCID]["lastAtHome"] = vehicle.atHome
                        data[TWCID]["lastTimeToFullCharge"] = vehicle.timeToFullCharge

                    totals["lastAmpsOffered"] += slaveTWC.lastAmpsOffered
                    totals["lifetimekWh"] += slaveTWC.lifetimekWh
                    totals["maxAmps"] += slaveTWC.maxAmps
                    totals["reportedAmpsActual"] += slaveTWC.reportedAmpsActual

                data["total"] = {
                    "lastAmpsOffered": round(totals["lastAmpsOffered"], 2),
                    "lifetimekWh": totals["lifetimekWh"],
                    "maxAmps": totals["maxAmps"],
                    "reportedAmpsActual": round(totals["reportedAmpsActual"], 2),
                    "TWCID": "total",
                }

                self.send_response(200)
                self.send_header("Content-type", "application/json")
                self.end_headers()

                json_data = json.dumps(data)
                self.wfile.write(json_data.encode("utf-8"))

            elif self.url.path == "/api/getStatus":
                data = master.getStatus()
                self.send_response(200)
                self.send_header("Content-type", "application/json")
                self.end_headers()

                json_data = json.dumps(data)
                try:
                    self.wfile.write(json_data.encode("utf-8"))
                except BrokenPipeError:
                    self.debugLogAPI("Connection Error: Broken Pipe")

            elif self.url.path == "/api/getHistory":
                output = []
                now = datetime.now().replace(second=0, microsecond=0).astimezone()
                startTime = now - timedelta(days=2) + timedelta(minutes=5)
                endTime = now.replace(minute=math.floor(now.minute / 5) * 5)
                startTime = startTime.replace(
                    minute=math.floor(startTime.minute / 5) * 5
                )

                source = (
                    master.settings["history"] if "history" in master.settings else []
                )
                data = {
                    k: v for k, v in source if datetime.fromisoformat(k) >= startTime
                }

                avgCurrent = 0
                for slave in master.getSlaveTWCs():
                    avgCurrent += slave.historyAvgAmps
                data[endTime.isoformat(timespec="seconds")] = master.convertAmpsToWatts(
                    avgCurrent
                )

                output = [
                    {
                        "timestamp": timestamp,
                        "charger_power": data[timestamp] if timestamp in data else 0,
                    }
                    for timestamp in [
                        (startTime + timedelta(minutes=5 * i)).isoformat(
                            timespec="seconds"
                        )
                        for i in range(48 * 12)
                    ]
                ]

                self.send_response(200)
                self.send_header("Content-type", "application/json")
                self.end_headers()

                json_data = json.dumps(output)
                self.wfile.write(json_data.encode("utf-8"))

            elif self.url.path == "/api/getUUID":
                self.send_response(200)
                self.send_header("Content-type", "text/plain")
                self.end_headers()

                self.wfile.write(str(uuid.getnode()).encode("utf-8"))

            else:
                # All other routes missed, return 404
                self.send_response(404)
                self.end_headers()
                self.wfile.write("".encode("utf-8"))

            self.debugLogAPI("Ending API GET")

        def do_API_POST(self):

            self.debugLogAPI("Starting API POST")

            if self.url.path == "/api/addConsumptionOffset":
                data = {}
                try:
                    data = json.loads(self.post_data.decode("UTF-8"))
                except (ValueError, UnicodeDecodeError):
                    self.send_response(400)
                    self.end_headers()
                    self.wfile.write("".encode("utf-8"))
                except json.decoder.JSONDecodeError:
                    self.send_response(400)
                    self.end_headers()
                    self.wfile.write("".encode("utf-8"))
                name = str(data.get("offsetName", None))
                value = float(data.get("offsetValue", 0))
                unit = str(data.get("offsetUnit", ""))

                if (
                    name
                    and value
                    and (unit == "A" or unit == "W")
                    and len(name) < 32
                    and not self.checkForUnsafeCharactters(name)
                ):
                    if not master.settings.get("consumptionOffset", None):
                        master.settings["consumptionOffset"] = {}
                    master.settings["consumptionOffset"][name] = {}
                    master.settings["consumptionOffset"][name]["value"] = value
                    master.settings["consumptionOffset"][name]["unit"] = unit
                    master.queue_background_task({"cmd": "saveSettings"})

                    self.send_response(204)
                    self.end_headers()
                    self.wfile.write("".encode("utf-8"))

                else:
                    self.send_response(400)
                    self.end_headers()
                    self.wfile.write("".encode("utf-8"))

            elif self.url.path == "/api/chargeNow":
                data = {}
                try:
                    data = json.loads(self.post_data.decode("UTF-8"))
                except (ValueError, UnicodeDecodeError):
                    self.send_response(400)
                    self.end_headers()
                    self.wfile.write("".encode("utf-8"))
                except json.decoder.JSONDecodeError:
                    self.send_response(400)
                    self.end_headers()
                    self.wfile.write("".encode("utf-8"))
                rate = int(data.get("chargeNowRate", 0))
                durn = int(data.get("chargeNowDuration", 0))

                if rate <= 0 or durn <= 0:
                    self.send_response(400)
                    self.end_headers()
                    self.wfile.write("".encode("utf-8"))

                else:
                    master.setChargeNowAmps(rate)
                    master.setChargeNowTimeEnd(durn)
                    master.queue_background_task({"cmd": "saveSettings"})
                    master.getModuleByName("Policy").applyPolicyImmediately()
                    self.send_response(204)
                    self.end_headers()
                    self.wfile.write("".encode("utf-8"))

            elif self.url.path == "/api/cancelChargeNow":
                master.resetChargeNowAmps()
                master.queue_background_task({"cmd": "saveSettings"})
                master.getModuleByName("Policy").applyPolicyImmediately()
                self.send_response(204)
                self.end_headers()
                self.wfile.write("".encode("utf-8"))

            elif self.url.path == "/api/checkArrival":
                master.queue_background_task({"cmd": "checkArrival"})
                self.send_response(202)
                self.end_headers()
                self.wfile.write("".encode("utf-8"))

            elif self.url.path == "/api/checkDeparture":
                master.queue_background_task({"cmd": "checkDeparture"})
                self.send_response(202)
                self.end_headers()
                self.wfile.write("".encode("utf-8"))

            elif self.url.path == "/api/deleteConsumptionOffset":
                data = json.loads(self.post_data.decode("UTF-8"))
                name = str(data.get("offsetName", None))

                if master.settings.get("consumptionOffset", None):
                    del master.settings["consumptionOffset"][name]

                    self.send_response(204)
                    self.end_headers()
                    self.wfile.write("".encode("utf-8"))

                else:

                    self.send_response(400)
                    self.end_headers()
                    self.wfile.write("".encode("utf-8"))

            elif self.url.path == "/api/saveSettings":
                master.queue_background_task({"cmd": "saveSettings"})
                self.send_response(204)
                self.end_headers()

            elif self.url.path == "/api/sendDebugCommand":
                data = json.loads(self.post_data.decode("UTF-8"))
                packet = {"Command": data.get("commandName", "")}
                if data.get("commandName", "") == "Custom":
                    packet["CustomCommand"] = data.get("customCommand", "")

                # Clear last TWC response, so we can grab the next response
                master.lastTWCResponseMsg = bytearray()

                # Send packet to network
                master.getModuleByName("RS485").send(
                    master.getModuleByName("TWCProtocol").createMessage(packet)
                )

                self.send_response(204)
                self.end_headers()

            elif self.url.path == "/api/sendStartCommand":
                master.sendStartCommand()
                self.send_response(204)
                self.end_headers()

            elif self.url.path == "/api/sendStopCommand":
                master.sendStopCommand()
                self.send_response(204)
                self.end_headers()

            elif self.url.path == "/api/sendTeslaAPICommand":
                data = json.loads(self.post_data.decode("UTF-8"))
                command = str(data.get("commandName", None))
                vehicle = str(data.get("vehicleID", None))
                params = str(data.get("parameters", None))

                res = master.getModuleByName("TeslaAPI").apiDebugInterface(
                    command, vehicle, params
                )
                if res == True:
                    self.send_response(200)
                    self.end_headers()
                else:
                    self.send_response(400)
                    self.end_headers()

            elif self.url.path == "/api/setSetting":
                data = json.loads(self.post_data.decode("UTF-8"))
                setting = str(data.get("setting", None))
                value = str(data.get("value", None))

                if (
                    setting
                    and value
                    and not self.checkForUnsafeCharactters(setting)
                    and not self.checkForUnsafeCharactters(value)
                ):
                    master.settings[setting] = value
                self.send_response(204)
                self.end_headers()

            elif self.url.path == "/api/setScheduledChargingSettings":
                data = json.loads(self.post_data.decode("UTF-8"))
                enabled = bool(data.get("enabled", False))
                startingMinute = int(data.get("startingMinute", -1))
                endingMinute = int(data.get("endingMinute", -1))
                monday = bool(data.get("monday", False))
                tuesday = bool(data.get("tuesday", False))
                wednesday = bool(data.get("wednesday", False))
                thursday = bool(data.get("thursday", False))
                friday = bool(data.get("friday", False))
                saturday = bool(data.get("saturday", False))
                sunday = bool(data.get("sunday", False))
                amps = int(data.get("amps", -1))
                batterySize = int(
                    data.get("flexBatterySize", 100)
                )  # using 100 as default, because with this every available car at moment should be finished with charging at the ending time
                flexStart = int(data.get("flexStartEnabled", False))
                weekDaysBitmap = (
                    (1 if monday else 0)
                    + (2 if tuesday else 0)
                    + (4 if wednesday else 0)
                    + (8 if thursday else 0)
                    + (16 if friday else 0)
                    + (32 if saturday else 0)
                    + (64 if sunday else 0)
                )

                if (
                    not (enabled)
                    or startingMinute < 0
                    or endingMinute < 0
                    or amps <= 0
                    or weekDaysBitmap == 0
                ):
                    master.setScheduledAmpsMax(0)
                    master.setScheduledAmpsStartHour(-1)
                    master.setScheduledAmpsEndHour(-1)
                    master.setScheduledAmpsDaysBitmap(0)
                else:
                    master.setScheduledAmpsMax(amps)
                    master.setScheduledAmpsStartHour(startingMinute / 60)
                    master.setScheduledAmpsEndHour(endingMinute / 60)
                    master.setScheduledAmpsDaysBitmap(weekDaysBitmap)
                master.setScheduledAmpsBatterySize(batterySize)
                master.setScheduledAmpsFlexStart(flexStart)
                master.queue_background_task({"cmd": "saveSettings"})
                self.send_response(202)
                self.end_headers()
                self.wfile.write("".encode("utf-8"))

            else:
                # All other routes missed, return 404
                self.send_response(404)
                self.end_headers()
                self.wfile.write("".encode("utf-8"))

            self.debugLogAPI("Ending API POST")

        def do_get_policy(self):
            page = """
      <table>
        """
            j = 0
            mod_policy = master.getModuleByName("Policy")
            insertion_points = {0: "Emergency", 1: "Before", 3: "After"}
            replaced = all(
                x not in mod_policy.default_policy for x in mod_policy.charge_policy
            )
            for policy in mod_policy.charge_policy:
                if policy in mod_policy.default_policy:
                    cat = "Default"
                    ext = insertion_points.get(j, None)

                    if ext:
                        page += "<tr><th>Policy Extension Point</th></tr>"
                        page += "<tr><td>" + ext + "</td></tr>"

                    j += 1
                else:
                    cat = "Custom" if replaced else insertion_points.get(j, "Unknown")
                page += (
                    "<tr><td>&nbsp;</td><td>"
                    + policy["name"]
                    + " ("
                    + cat
                    + ")</td></tr>"
                )
                page += "<tr><th>&nbsp;</th><th>&nbsp;</th><th>Match Criteria</th><th>Condition</th><th>Value</th></tr>"
                for match, condition, value in zip(
                    policy["match"], policy["condition"], policy["value"]
                ):
                    page += "<tr><td>&nbsp;</td><td>&nbsp;</td>"
                    page += "<td>" + str(match)
                    match_result = mod_policy.policyValue(match)
                    if match != match_result:
                        page += " (" + str(match_result) + ")"
                    page += "</td>"

                    page += "<td>" + str(condition) + "</td>"

                    page += "<td>" + str(value)
                    value_result = mod_policy.policyValue(value)
                    if value != value_result:
                        page += " (" + str(value_result) + ")"
                    page += "</td></tr>"

            page += """
      </table>
      </div>
    </body>
        """
            return page

        def do_GET(self):
            self.url = urllib.parse.urlparse(self.path)

            # Determine host header entry
            try:
                self.host = self.headers.get("Host", "")

                # Remove port number from domain
                if ":" in self.host:
                    self.host = self.host.split(":", 1)[0]
            except IndexError:
                self.host = None

            # serve local static content files (from './lib/TWCManager/Control/static/' dir)
            if self.url.path.startswith("/static/"):
                content_type = mimetypes.guess_type(self.url.path)[0]

                # only server know content type
                if content_type is not None:
                    filename = (
                        pathlib.Path(__file__).resolve().parent.as_posix()
                        + self.url.path
                    )

                    # check if static file exists and is readable
                    if os.path.isfile(filename) and os.access(filename, os.R_OK):
                        self.send_response(200)
                        self.send_header("Content-type", content_type)
                        self.end_headers()

                        # send static content (e.g. images) to browser
                        with open(filename, "rb") as staticFile:
                            self.wfile.write(staticFile.read())
                            return
                    else:
                        # static file doesn't exit or isn't readable
                        self.send_response(404)
                        return

            # Service API requests
            if self.url.path.startswith("/api/"):
                self.do_API_GET()
                return

            webroutes = [
                {"route": "/debug", "tmpl": "debug.html.j2"},
                {"route": "/schedule", "tmpl": "schedule.html.j2"},
                {"route": "/settings", "tmpl": "settings.html.j2"},
                {"route": "/teslaAccount/saveToken", "error": "insecure"},
                {"rstart": "/teslaAccount", "tmpl": "main.html.j2"},
                {"rstart": "/vehicleDetail", "tmpl": "vehicleDetail.html.j2"},
                {"route": "/vehicles", "tmpl": "vehicles.html.j2"},
            ]

            if self.url.path == "/":
                self.send_response(200)
                self.send_header("Content-type", "text/html")
                self.end_headers()

                # Load "main" template and render
                self.template = self.templateEnv.get_template("main.html.j2")

                # Set some values that we use within the template
                # Check if we're able to access the Tesla API
                self.apiAvailable = master.getModuleByName(
                    "TeslaAPI"
                ).car_api_available()
                self.scheduledAmpsMax = master.getScheduledAmpsMax()

                # Send the html message
                page = self.template.render(vars(self))

                self.wfile.write(page.encode("utf-8"))
                return

            # Match web routes to defined webroutes routing
            route = None
            for webroute in webroutes:
                if self.url.path == webroute.get("route", "INVALID"):
                    route = webroute
                    break
                elif self.url.path.startswith(webroute.get("rstart", "INVALID")):
                    route = webroute
                    break

            if route and route.get("error", None):

                if route["error"] == "insecure":
                    # For security, these details should be submitted via a POST request
                    # Send a 405 Method Not Allowed in response.
                    self.send_response(405)
                    page = (
                        "This function may only be requested via the POST HTTP method."
                    )
                    self.wfile.write(page.encode("utf-8"))
                    return

                else:
                    self.send_response(500)
                    self.wfile.write("".encode("utf-8"))
                    return

            elif route:
                self.send_response(200)
                self.send_header("Content-type", "text/html")
                self.end_headers()

                # Load debug template and render
                self.template = self.templateEnv.get_template(route["tmpl"])
                page = self.template.render(self.__dict__)

                self.wfile.write(page.encode("utf-8"))
                return

            if self.url.path == "/policy":
                self.send_response(200)
                self.send_header("Content-type", "text/html")
                self.end_headers()

                # Load policy template and render
                self.template = self.templateEnv.get_template("policy.html.j2")
                page = self.template.render(self.__dict__)

                page += self.do_get_policy()
                self.wfile.write(page.encode("utf-8"))
                return

            if self.url.path == "/upgrade":
                # This is extremely beta
                self.template = self.templateEnv.get_template("upgrade.html.j2")
                page = self.template.render(self.__dict__)

                try:
<<<<<<< HEAD
                    page += subprocess.check_call([sys.executable, "-m", "pip", "install", "--user", "--upgrade", "TWCManager"])
=======
                    page += subprocess.check_call(
                        [
                            sys.executable,
                            "-m",
                            "pip",
                            "install",
                            "--user",
                            "-u",
                            "TWCManager",
                        ]
                    )
>>>>>>> 57e57a43
                except subprocess.CalledProcessError as error:
                    page += "An error occurred attempting upgrade: " + str(error.output())

                self.wfile.write(page.encode("utf-8"))
                return

            if self.url.path.startswith("/vehicles/deleteGroup"):
                group = urllib.parse.unquote(self.url.path.rsplit("/", 1)[1])
                if (
                    group
                    and len(group) > 0
                    and group in master.settings["VehicleGroups"]
                ):
                    del master.settings["VehicleGroups"][group]
                    master.queue_background_task({"cmd": "saveSettings"})
                    self.send_response(302)
                    self.send_header("Location", "/vehicles")

                else:
                    self.send_response(400)

                self.end_headers()
                self.wfile.write("".encode("utf-8"))
                return

            if self.url.path == "/graphs" or self.url.path == "/graphsP":
                # We query the last 24h by default
                now = datetime.now().replace(second=0, microsecond=0)
                initial = now - timedelta(hours=24)
                end = now
                # It we came from a POST the dates should be already stored in settings
                if self.url.path == "/graphs":
                    self.process_save_graphs(
                        str(initial.strftime("%Y-%m-%dT%H:%M")),
                        str(end.strftime("%Y-%m-%dT%H:%M")),
                    )

                self.send_response(200)
                self.send_header("Content-type", "text/html")
                self.end_headers()
                # Load debug template and render
                self.template = self.templateEnv.get_template("graphs.html.j2")
                page = self.template.render(self.__dict__)
                self.wfile.write(page.encode("utf-8"))
                return

            if self.url.path == "/graphs/date":
                inicio = master.settings["Graphs"]["Initial"]
                fin = master.settings["Graphs"]["End"]

                self.process_graphs(inicio, fin)
                return

            # All other routes missed, return 404
            self.send_response(404)

        def do_POST(self):

            # Parse URL
            self.url = urllib.parse.urlparse(self.path)

            # Parse POST parameters
            self.fields.clear()
            length = int(self.headers.get("content-length"))
            self.post_data = self.rfile.read(length)

            if self.url.path.startswith("/api/"):
                self.do_API_POST()
                return

            self.fields = urllib.parse.parse_qs(self.post_data.decode("utf-8"))

            if self.url.path == "/debug/save":
                self.process_save_settings("debug")
                return

            if self.url.path == "/debug/saveToggle":
                self.process_save_settings("debug_toggle")
                return

            if self.url.path == "/schedule/save":
                # User has submitted schedule.
                self.process_save_schedule()
                return

            if self.url.path == "/settings/save":
                # User has submitted settings.
                # Call dedicated function
                self.process_save_settings()
                return

            if self.url.path == "/graphs/dates":
                # User has submitted dates to graph this period.
                objIni = self.getFieldValue("dateIni")
                objEnd = self.getFieldValue("dateEnd")

                if not objIni or not objEnd:
                    # Redirect back to graphs page if no Start or End time supplied
                    self.send_response(302)
                    self.send_header("Location", "/graphs")

                else:

                    self.process_save_graphs(objIni, objEnd)
                    self.send_response(302)
                    self.send_header("Location", "/graphsP")

                self.end_headers()
                self.wfile.write("".encode("utf-8"))
                return

            if self.url.path == "/teslaAccount/saveToken":

                # Check if we are skipping Tesla Login submission
                later = False
                try:
                    later = len(self.fields["later"][0])
                except KeyError:
                    later = False

                res = ""
                url = self.getFieldValue("url")

                if later:
                    master.teslaLoginAskLater = True
                    res = "later"

                else:

                    res = master.getModuleByName("TeslaAPI").saveApiToken(url)

                self.send_response(302)
                self.send_header("Location", "/teslaAccount/" + res)

                self.end_headers()
                self.wfile.write("".encode("utf-8"))
                return

            if self.url.path == "/vehicle/groupMgmt":

                group = self.getFieldValue("group")
                op = self.getFieldValue("operation")
                vin = self.getFieldValue("vin")

                if op == "add":
                    try:
                        master.settings["VehicleGroups"][group]["Members"].append(vin)
                    except ValueError:
                        logger.error(
                            "Error adding vehicle %s to group %s" % (vin, group)
                        )

                elif op == "remove":
                    try:
                        master.settings["VehicleGroups"][group]["Members"].remove(vin)
                    except ValueError:
                        logger.error(
                            "Error removing vehicle %s from group %s" % (vin, group)
                        )

                master.queue_background_task({"cmd": "saveSettings"})

                master.queue_background_task(
                    {
                        "cmd": "checkVINEntitlement",
                        "vin": vin,
                    }
                )

                self.send_response(302)
                self.send_header("Location", "/vehicleDetail/" + vin)
                self.end_headers()
                self.wfile.write("".encode("utf-8"))
                return

            # All other routes missed, return 404
            self.send_response(404)
            self.end_headers()
            self.wfile.write("".encode("utf-8"))
            return

        def addButton(self, button_def, extrargs):
            # This is a macro which can display differing buttons based on a
            # condition. It's a useful way to switch the text on a button based
            # on current state.
            params = {}
            if len(button_def) == 3:
                params = button_def[2]
            buttontype = "Submit"
            if params.get("buttonType", False):
                buttontype = params["buttonType"]
            page = "<input type='%s' %s id='%s' value='%s'>" % (
                buttontype,
                extrargs,
                button_def[0],
                button_def[1],
            )
            return page

        def chargeScheduleDay(self, day):

            # Fetch current settings
            sched = master.settings.get("Schedule", {})
            today = sched.get(day, {})
            suffix = day + "ChargeTime"

            # Render daily schedule options
            page = "<tr>"
            page += (
                "<td>"
                + self.checkBox("enabled" + suffix, today.get("enabled", 0))
                + "</td>"
            )
            page += "<td>" + str(day) + "</td>"
            page += (
                "<td>"
                + self.optionList(
                    self.timeList,
                    {"name": "start" + suffix, "value": today.get("start", "00:00")},
                )
                + "</td>"
            )
            page += "<td> to </td>"
            page += (
                "<td>"
                + self.optionList(
                    self.timeList,
                    {"name": "end" + suffix, "value": today.get("end", "00:00")},
                )
                + "</td>"
            )
            page += (
                "<td>" + self.checkBox("flex" + suffix, today.get("flex", 0)) + "</td>"
            )
            page += "<td>Flex Charge</td>"
            page += "</tr>"
            return page

        def checkForUnsafeCharactters(self, text):
            # Detect some unsafe characters in user input
            # The intention is to minimize the risk of either user input going into the settings file
            # or a database without pre-sanitization. We'll reject strings with these characters in them.
            unsafe_characters = '@#$%^&*"+<>;/'
            if any(c in unsafe_characters for c in text):
                return True
            else:
                return False

        def getFieldValue(self, key):
            # Parse the form value represented by key, and return the
            # value either as an integer or string
            keya = str(key)
            try:
                vala = self.fields[key][0].replace("'", "")
            except KeyError:
                return None
            try:
                if int(vala) or vala == "0":
                    return int(vala)
            except ValueError:
                return vala

        def log_message(self, format, *args):
            pass

        def optionList(self, list, opts={}):
            page = "<div class='form-group'>"
            page += "<select class='form-control' id='%s' name='%s'>" % (
                opts.get("name", ""),
                opts.get("name", ""),
            )
            for option in list:
                sel = ""
                if str(opts.get("value", "-1")) == str(option[0]):
                    sel = "selected"
                page += "<option value='%s' %s>%s</option>" % (
                    option[0],
                    sel,
                    option[1],
                )
            page += "</select>"
            page += "</div>"
            return page

        def process_save_schedule(self):

            # Check that schedule dict exists within settings.
            # If not, this would indicate that this is the first time
            # we have saved the new schedule settings
            if master.settings.get("Schedule", None) == None:
                master.settings["Schedule"] = {}

            # Slight issue with checkboxes, you have to default them all to
            # false, otherwise if one is unticked it is just not sent via form data
            days = [
                "Sunday",
                "Monday",
                "Tuesday",
                "Wednesday",
                "Thursday",
                "Friday",
                "Saturday",
            ]
            for day in days:
                if master.settings["Schedule"].get(day, None) == None:
                    master.settings["Schedule"][day] = {}
                master.settings["Schedule"][day]["enabled"] = ""
                master.settings["Schedule"][day]["flex"] = ""

            # Detect schedule keys. Rather than saving them in a flat
            # structure, we'll store them multi-dimensionally
            fieldsout = self.fields.copy()
            ct = re.compile(
                r"(?P<trigger>enabled|end|flex|start)(?P<day>.*?)ChargeTime"
            )
            for key in self.fields:
                match = ct.match(key)
                if match:
                    # Detected a multi-dimensional (per-day) key
                    # Rewrite it into the settings array and delete it
                    # from the input

                    if master.settings["Schedule"].get(match.group(2), None) == None:
                        # Create dictionary key for this day
                        master.settings["Schedule"][match.group(2)] = {}

                    # Set per-day settings
                    master.settings["Schedule"][match.group(2)][
                        match.group(1)
                    ] = self.getFieldValue(key)

                else:
                    if master.settings["Schedule"].get("Settings", None) == None:
                        master.settings["Schedule"]["Settings"] = {}
                    master.settings["Schedule"]["Settings"][key] = self.getFieldValue(
                        key
                    )

            # During Phase 1 (backwards compatibility) for the new scheduling
            # UI, after writing the settings in the inteded new format, we then
            # write back to the existing settings nodes so that it is backwards
            # compatible.

            # Green Energy Tracking
            master.settings["hourResumeTrackGreenEnergy"] = int(
                master.settings["Schedule"]["Settings"]["resumeGreenEnergy"][:2]
            )

            # Scheduled amps
            master.settings["scheduledAmpsStartHour"] = int(
                master.settings["Schedule"]["Common"]["start"][:2]
            )
            master.settings["scheduledAmpsEndHour"] = int(
                master.settings["Schedule"]["Common"]["end"][:2]
            )
            master.settings["scheduledAmpsMax"] = float(
                master.settings["Schedule"]["Settings"]["scheduledAmpsMax"]
            )

            # Scheduled Days bitmap backward compatibility
            master.settings["scheduledAmpsDaysBitmap"] = (
                (1 if master.settings["Schedule"]["Monday"]["enabled"] else 0)
                + (2 if master.settings["Schedule"]["Tuesday"]["enabled"] else 0)
                + (4 if master.settings["Schedule"]["Wednesday"]["enabled"] else 0)
                + (8 if master.settings["Schedule"]["Thursday"]["enabled"] else 0)
                + (16 if master.settings["Schedule"]["Friday"]["enabled"] else 0)
                + (32 if master.settings["Schedule"]["Saturday"]["enabled"] else 0)
                + (64 if master.settings["Schedule"]["Sunday"]["enabled"] else 0)
            )

            # Save Settings
            master.queue_background_task({"cmd": "saveSettings"})

            self.send_response(302)
            self.send_header("Location", "/")
            self.end_headers()
            self.wfile.write("".encode("utf-8"))
            return

        def process_save_settings(self, page="settings"):

            # This function will write the settings submitted from the settings
            # page to the settings dict, before triggering a write of the settings
            # to file
            for key in self.fields:

                # If the key relates to the car API tokens, we need to pass these
                # to the appropriate module, rather than directly updating the
                # configuration file (as it would just be overwritten)
                if (
                    key == "carApiBearerToken" or key == "carApiRefreshToken"
                ) and self.getFieldValue(key) != "":
                    carapi = master.getModuleByName("TeslaAPI")
                    if key == "carApiBearerToken":
                        carapi.setCarApiBearerToken(self.getFieldValue(key))
                        # New tokens expire after 8 hours
                        carapi.setCarApiTokenExpireTime(time.time() + 8 * 60 * 60)
                    elif key == "carApiRefreshToken":
                        carapi.setCarApiRefreshToken(self.getFieldValue(key))
                        carapi.setCarApiTokenExpireTime(time.time() + 45 * 24 * 60 * 60)

                else:

                    # Write setting to dictionary
                    master.settings[key] = self.getFieldValue(key)

            # If Non-Scheduled power action is either Do not Charge or
            # Track Green Energy, set Non-Scheduled power rate to 0
            if int(master.settings.get("nonScheduledAction", 1)) > 1:
                master.settings["nonScheduledAmpsMax"] = 0

            # If triggered from the Debug page (not settings page), we need to
            # set certain settings to false if they were not seen in the
            # request data - This is because Check Boxes don't have a value
            # if they aren't set
            if page == "debug_toggle":
                if "enableDebugCommands" not in self.fields:
                    master.settings["enableDebugCommands"] = 0

            if page == "debug":
                checkboxes = [
                    "spikeAmpsProactively",
                    "spikeAmpsReactively",
                ]
                for checkbox in checkboxes:
                    if checkbox not in self.fields:
                        master.settings[checkbox] = 0

            # Save Settings
            master.queue_background_task({"cmd": "saveSettings"})

            # Redirect to the index page
            self.send_response(302)
            self.send_header("Location", "/")
            self.end_headers()
            self.wfile.write("".encode("utf-8"))
            return

        def process_save_graphs(self, initial, end):
            # Check that Graphs dict exists within settings.
            # If not, this would indicate that this is the first time
            # we have saved it
            if master.settings.get("Graphs", None) == None:
                master.settings["Graphs"] = {}
            master.settings["Graphs"]["Initial"] = initial
            master.settings["Graphs"]["End"] = end

            return

        def process_graphs(self, init, end):
            # This function will query the green_energy SQL table
            result = {}

            # We will use the first loaded logging module with query capabilities to build the graphs.
            module = None

            for candidate_module in master.getModulesByType("Logging"):
                if candidate_module["ref"].getCapabilities("queryGreenEnergy"):
                    logger.log(
                        logging.INFO6,
                        "Logging module %s supports queryGreenEnergy",
                        candidate_module["name"],
                    )
                    module = candidate_module["ref"]
                else:
                    logger.log(
                        logging.INFO6,
                        "Logging module %s does not support queryGreenEnergy",
                        candidate_module["name"],
                    )

            # If we were unable to find a loaded Logging module with the capability to query
            # values for graphs, return a HTTP error code
            if not module:
                self.send_response(400)
                self.end_headers()
                return

            try:
                result = module.queryGreenEnergy(
                    {
                        "dateBegin": datetime.strptime(init, "%Y-%m-%dT%H:%M"),
                        "dateEnd": datetime.strptime(end, "%Y-%m-%dT%H:%M"),
                    }
                )
            except Exception as e:
                logger.exception("Excepcion queryGreenEnergy:")

            data = {}
            data[0] = {"initial": init, "end": end}
            i = 1
            while i < len(result):
                data[i] = {
                    "time": result[i][0].strftime("%Y-%m-%dT%H:%M:%S"),
                    "genW": str(result[i][1]),
                    "conW": str(result[i][2]),
                    "chgW": str(result[i][3]),
                }
                i = i + 1

            self.send_response(200)
            self.send_header("Content-type", "application/json")
            self.end_headers()

            json_data = json.dumps(data)
            try:
                self.wfile.write(json_data.encode("utf-8"))
            except BrokenPipeError:
                logger.debug("Connection Error: Broken Pipe")
            return

        def debugLogAPI(self, message):
            logger.debug(
                message
                + " (Url: "
                + str(self.url.path)
                + " / IP: "
                + str(self.client_address[0])
                + ")"
            )

    return HTTPControlHandler<|MERGE_RESOLUTION|>--- conflicted
+++ resolved
@@ -815,9 +815,6 @@
                 page = self.template.render(self.__dict__)
 
                 try:
-<<<<<<< HEAD
-                    page += subprocess.check_call([sys.executable, "-m", "pip", "install", "--user", "--upgrade", "TWCManager"])
-=======
                     page += subprocess.check_call(
                         [
                             sys.executable,
@@ -825,11 +822,10 @@
                             "pip",
                             "install",
                             "--user",
-                            "-u",
+                            "--upgrade",
                             "TWCManager",
                         ]
                     )
->>>>>>> 57e57a43
                 except subprocess.CalledProcessError as error:
                     page += "An error occurred attempting upgrade: " + str(error.output())
 
