--- conflicted
+++ resolved
@@ -274,7 +274,7 @@
                 "reportedAmpsActual": 0,
             }
             for slaveTWC in self.server.master.getSlaveTWCs():
-                TWCID = "%02X%02X" % (slaveTWC.TWCID[0], slaveTWC.TWCID[1])                
+                TWCID = "%02X%02X" % (slaveTWC.TWCID[0], slaveTWC.TWCID[1])
                 data[TWCID] = {
                     "currentVIN": slaveTWC.currentVIN,
                     "lastAmpsOffered": "%.2f" % float(slaveTWC.lastAmpsOffered),
@@ -292,11 +292,6 @@
                 }
                 # Adding some vehicle data
                 vehicle = slaveTWC.getLastVehicle()
-<<<<<<< HEAD
-                if (vehicle != None):
-                    data[TWCID]["lastBatterySOC"] = slaveTWC.getLastVehicle().batteryLevel
-                    data[TWCID]["lastChargeLimit"] = slaveTWC.getLastVehicle().chargeLimit
-=======
                 if vehicle != None:
                     data[TWCID][
                         "lastBatterySOC"
@@ -304,16 +299,11 @@
                     data[TWCID][
                         "lastChargeLimit"
                     ] = slaveTWC.getLastVehicle().chargeLimit
->>>>>>> 7efa32ca
                     data[TWCID]["lastAtHome"] = slaveTWC.getLastVehicle().atHome
                 else:
                     data[TWCID]["lastBatterySOC"] = 0
                     data[TWCID]["lastChargeLimit"] = 0
-<<<<<<< HEAD
-                    data[TWCID]["lastAtHome"] = 0 
-=======
                     data[TWCID]["lastAtHome"] = 0
->>>>>>> 7efa32ca
 
                 totals["lastAmpsOffered"] += slaveTWC.lastAmpsOffered
                 totals["lifetimekWh"] += slaveTWC.lifetimekWh
