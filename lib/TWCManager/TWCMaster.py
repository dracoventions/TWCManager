#! /usr/bin/python3

from lib.TWCManager.TWCSlave import TWCSlave
from datetime import datetime, timedelta
import json
import logging
import os.path
import queue
from sys import modules
import threading
import time
from ww import f
import math
import random
import bisect

logger = logging.getLogger(__name__.rsplit(".")[-1])


class TWCMaster:

    allowed_flex = 0
    backgroundTasksQueue = queue.Queue()
    backgroundTasksCmds = {}
    backgroundTasksLock = threading.Lock()
    backgroundTasksDelayed = []
    config = None
    consumptionValues = {}
    debugOutputToFile = False
    generationValues = {}
    lastkWhMessage = time.time()
    lastkWhPoll = 0
    lastSaveFailed = 0
    lastTWCResponseMsg = None
    masterTWCID = ""
    maxAmpsToDivideAmongSlaves = 0
    modules = {}
    nextHistorySnap = 0
    overrideMasterHeartbeatData = b""
    protocolVersion = 2
    releasedModules = []
    settings = {
        "chargeNowAmps": 0,
        "chargeStopMode": "1",
        "chargeNowTimeEnd": 0,
        "homeLat": 10000,
        "homeLon": 10000,
        "hourResumeTrackGreenEnergy": -1,
        "kWhDelivered": 119,
        "nonScheduledAmpsMax": 0,
        "respondToSlaves": 1,
        "scheduledAmpsDaysBitmap": 0x7F,
        "scheduledAmpsEndHour": -1,
        "scheduledAmpsMax": 0,
        "scheduledAmpsStartHour": -1,
    }
    slaveHeartbeatData = bytearray(
        [0x01, 0x0F, 0xA0, 0x0F, 0xA0, 0x00, 0x00, 0x00, 0x00]
    )
    slaveTWCs = {}
    slaveTWCRoundRobin = []
    stopTimeout = datetime.max
    spikeAmpsToCancel6ALimit = 16
    subtractChargerLoad = False
    teslaLoginAskLater = False
    TWCID = None
    version = "1.2.3"

    # TWCs send a seemingly-random byte after their 2-byte TWC id in a number of
    # messages. I call this byte their "Sign" for lack of a better term. The byte
    # never changes unless the TWC is reset or power cycled. We use hard-coded
    # values for now because I don't know if there are any rules to what values can
    # be chosen. I picked 77 because it's easy to recognize when looking at logs.
    # These shouldn't need to be changed.
    masterSign = bytearray(b"\x77")
    slaveSign = bytearray(b"\x77")

    def __init__(self, TWCID, config):
        self.config = config
        self.debugOutputToFile = config["config"].get("debugOutputToFile", False)
        self.TWCID = TWCID
        self.subtractChargerLoad = config["config"]["subtractChargerLoad"]
        self.advanceHistorySnap()

        # Register ourself as a module, allows lookups via the Module architecture
        self.registerModule({"name": "master", "ref": self, "type": "Master"})

    def addkWhDelivered(self, kWh):
        self.settings["kWhDelivered"] = self.settings.get("kWhDelivered", 0) + kWh

    def addSlaveTWC(self, slaveTWC):
        # Adds the Slave TWC to the Round Robin list
        return self.slaveTWCRoundRobin.append(slaveTWC)

    def advanceHistorySnap(self):
        try:
            futureSnap = datetime.now().astimezone() + timedelta(minutes=5)
            self.nextHistorySnap = futureSnap.replace(
                minute=math.floor(futureSnap.minute / 5) * 5, second=0, microsecond=0
            )
        except ValueError as e:
            logger.debug("Exception in advanceHistorySnap: " + str(e))

    def checkModuleCapability(self, type, capability):
        # For modules which advertise capabilities, scan all loaded modules of a certain type and
        # report on if any of those modules advertise the reported capability
        match = False

        for module in self.getModulesByType(type):
            if module["ref"].getCapabilities(capability):
                match = True

        return match

    def checkScheduledCharging(self):

        # Check if we're within the hours we must use scheduledAmpsMax instead
        # of nonScheduledAmpsMax
        blnUseScheduledAmps = 0
        ltNow = time.localtime()
        hourNow = ltNow.tm_hour + (ltNow.tm_min / 60)
        timeSettings = self.getScheduledAmpsTimeFlex()
        startHour = timeSettings[0]
        endHour = timeSettings[1]
        daysBitmap = timeSettings[2]

        if (
            self.getScheduledAmpsMax() > 0
            and startHour > -1
            and endHour > -1
            and daysBitmap > 0
        ):
            if startHour > endHour:
                # We have a time like 8am to 7am which we must interpret as the
                # 23-hour period after 8am or before 7am. Since this case always
                # crosses midnight, we only ensure that scheduledAmpsDaysBitmap
                # is set for the day the period starts on. For example, if
                # scheduledAmpsDaysBitmap says only schedule on Monday, 8am to
                # 7am, we apply scheduledAmpsMax from Monday at 8am to Monday at
                # 11:59pm, and on Tuesday at 12am to Tuesday at 6:59am.
                yesterday = ltNow.tm_wday - 1
                if yesterday < 0:
                    yesterday += 7
                if (hourNow >= startHour and (daysBitmap & (1 << ltNow.tm_wday))) or (
                    hourNow < endHour and (daysBitmap & (1 << yesterday))
                ):
                    blnUseScheduledAmps = 1
            else:
                # We have a time like 7am to 8am which we must interpret as the
                # 1-hour period between 7am and 8am.
                hourNow = ltNow.tm_hour + (ltNow.tm_min / 60)
                if (
                    hourNow >= startHour
                    and hourNow < endHour
                    and (daysBitmap & (1 << ltNow.tm_wday))
                ):
                    blnUseScheduledAmps = 1
        return blnUseScheduledAmps

    def checkVINEntitlement(self, subTWC):
        # When provided with the TWC that has had the VIN reported for a vehicle
        # we check the policy for charging and determine if it is allowed or not

        if not subTWC.currentVIN:
            # No VIN supplied. We can't make any decision other than allow
            return 1

        if str(self.settings.get("chargeAuthorizationMode", "1")) == "1":
            # In this mode, we allow all vehicles to charge unless they
            # are explicitly banned from charging
            if subTWC.currentVIN in self.settings["VehicleGroups"]["Deny Charging"]["Members"]:
                return 0
            else:
                return 1

        elif str(self.settings.get("chargeAuthorizationMode", "1")) == "2":
            # In this mode, vehicles may only charge if they are listed
            # in the Allowed VINs list
            if subTWC.currentVIN in self.settings["VehicleGroups"]["Allow Charging"]["Members"]:
                return 1
            else:
                return 0

    def convertAmpsToWatts(self, amps):
        (voltage, phases) = self.getVoltageMeasurement()
        return phases * voltage * amps

    def convertWattsToAmps(self, watts):
        (voltage, phases) = self.getVoltageMeasurement()
        return watts / (phases * voltage)

    def countSlaveTWC(self):
        return int(len(self.slaveTWCRoundRobin))

    def deleteBackgroundTask(self, task):
        del self.backgroundTasksCmds[task["cmd"]]

    def doneBackgroundTask(self):
        # task_done() must be called to let the queue know the task is finished.
        # backgroundTasksQueue.join() can then be used to block until all tasks
        # in the queue are done.
        self.backgroundTasksQueue.task_done()

    def getAllowedFlex(self):
        return self.allowedFlex

    def getBackgroundTask(self):
        result = None

        while result is None:
            # Insert any delayed tasks
            while (
                self.backgroundTasksDelayed
                and self.backgroundTasksDelayed[0][0] <= datetime.now()
            ):
                self.queue_background_task(self.backgroundTasksDelayed.pop(0)[1])

            # Get the next task
            try:
                result = self.backgroundTasksQueue.get(timeout=30)
            except queue.Empty:
                continue

        return result

    def getBackgroundTasksLock(self):
        self.backgroundTasksLock.acquire()

    def getChargeNowAmps(self):
        # Returns the currently configured Charge Now Amps setting
        chargenow = int(self.settings.get("chargeNowAmps", 0))
        if chargenow > 0:
            return chargenow
        else:
            return 0

    def getConsumptionOffset(self):
        # Start by reading the offset value from config, if it exists
        # This is a legacy value but it doesn't hurt to keep it
        offset = self.convertAmpsToWatts(
            self.config["config"].get("greenEnergyAmpsOffset", 0))

        # Iterate through the offsets listed in settings
        for offsetName in self.settings.get("consumptionOffset", {}).keys():
            if self.settings["consumptionOffset"][offsetName]["unit"] == "W":
                offset += self.settings["consumptionOffset"][offsetName]["value"]
            else:
                offset += self.convertAmpsToWatts(
                    self.settings["consumptionOffset"][offsetName]["value"])
        return offset

    def getHourResumeTrackGreenEnergy(self):
        return self.settings.get("hourResumeTrackGreenEnergy", -1)

    def getMasterTWCID(self):
        # This is called when TWCManager is in Slave mode, to track the
        # master's TWCID
        return self.masterTWCID

    def getkWhDelivered(self):
        return self.settings["kWhDelivered"]

    def getMaxAmpsToDivideAmongSlaves(self):
        if self.maxAmpsToDivideAmongSlaves > 0:
            return self.maxAmpsToDivideAmongSlaves
        else:
            return 0

    def getModuleByName(self, name):
        module = self.modules.get(name, None)
        if module:
            return module["ref"]
        else:
            return None

    def getModulesByType(self, type):
        matched = []
        for module in self.modules:
            modinfo = self.modules[module]
            if modinfo["type"] == type:
                matched.append({"name": module, "ref": modinfo["ref"]})
        return matched

    def getInterfaceModule(self):
        return self.getModulesByType("Interface")[0]["ref"]

    def getScheduledAmpsDaysBitmap(self):
        return self.settings.get("scheduledAmpsDaysBitmap", 0x7F)

    def getScheduledAmpsBatterySize(self):
        return self.settings.get("scheduledAmpsBatterySize", 100)

    def getNonScheduledAmpsMax(self):
        nschedamps = int(self.settings.get("nonScheduledAmpsMax", 0))
        if nschedamps > 0:
            return nschedamps
        else:
            return 0

    def getScheduledAmpsMax(self):
        schedamps = int(self.settings.get("scheduledAmpsMax", 0))
        if schedamps > 0:
            return schedamps
        else:
            return 0

    def getScheduledAmpsStartHour(self):
        return int(self.settings.get("scheduledAmpsStartHour", -1))

    def getScheduledAmpsTimeFlex(self):
        startHour = self.getScheduledAmpsStartHour()
        days = self.getScheduledAmpsDaysBitmap()
        if (
            startHour >= 0
            and self.getScheduledAmpsFlexStart()
            and self.countSlaveTWC() == 1
        ):
            # Try to charge at the end of the scheduled time
            slave = next(iter(self.slaveTWCs.values()))
            vehicle = slave.getLastVehicle()
            if vehicle != None:
                amps = self.getScheduledAmpsMax()
                watts = self.convertAmpsToWatts(amps) * self.getRealPowerFactor(amps)
                hoursForFullCharge = self.getScheduledAmpsBatterySize() / (watts / 1000)
                realChargeFactor = (vehicle.chargeLimit - vehicle.batteryLevel) / 100
                # calculating startHour with a max Battery size - so it starts charging and then it has the time
                startHour = round(
                    self.getScheduledAmpsEndHour()
                    - (hoursForFullCharge * realChargeFactor),
                    2,
                )
                # Always starting a quarter of a hour earlier
                startHour -= 0.25
                # adding half an hour if battery should be charged over 98%
                if vehicle.chargeLimit >= 98:
                    startHour -= 0.5
                if startHour < 0:
                    startHour = startHour + 24
                # if startHour is smaller than the intial startHour, then it should begin beginn charging a day later
                # (if starting usually at 9pm and it calculates to start at 4am - it's already the next day)
                if startHour < self.getScheduledAmpsDaysBitmap():
                    days = self.rotl(days, 7)
        return (startHour, self.getScheduledAmpsEndHour(), days)

    def getScheduledAmpsEndHour(self):
        return self.settings.get("scheduledAmpsEndHour", -1)

    def getScheduledAmpsFlexStart(self):
        return int(self.settings.get("scheduledAmpsFlexStart", False))

    def getSlaveLifetimekWh(self):

        # This function is called from a Scheduled Task
        # If it's been at least 1 minute, then query all known Slave TWCs
        # to determine their lifetime kWh and per-phase voltages
        now = time.time()
        if now >= self.lastkWhPoll + 60:
            for slaveTWC in self.getSlaveTWCs():
                self.getInterfaceModule().send(
                    bytearray(b"\xFB\xEB")
                    + self.TWCID
                    + slaveTWC.TWCID
                    + bytearray(b"\x00\x00\x00\x00\x00\x00\x00\x00")
                )
            self.lastkWhPoll = now

    def getSlaveSign(self):
        return self.slaveSign

    def getStatus(self):
        chargerLoad = float(self.getChargerLoad())
        data = {
            "carsCharging": self.num_cars_charging_now(),
            "chargerLoadWatts": "%.2f" % chargerLoad,
            "chargerLoadAmps": ("%.2f" % self.convertWattsToAmps(chargerLoad),),
            "currentPolicy": str(self.getModuleByName("Policy").active_policy),
            "maxAmpsToDivideAmongSlaves": "%.2f"
            % float(self.getMaxAmpsToDivideAmongSlaves()),
        }
        consumption = float(self.getConsumption())
        if consumption:
            data["consumptionAmps"] = ("%.2f" % self.convertWattsToAmps(consumption),)
            data["consumptionWatts"] = "%.2f" % consumption
        else:
            data["consumptionAmps"] = "%.2f" % 0
            data["consumptionWatts"] = "%.2f" % 0
        generation = float(self.getGeneration())
        if generation:
            data["generationAmps"] = ("%.2f" % self.convertWattsToAmps(generation),)
            data["generationWatts"] = "%.2f" % generation
        else:
            data["generationAmps"] = "%.2f" % 0
            data["generationWatts"] = "%.2f" % 0
        if self.getModuleByName("Policy").policyIsGreen():
            data["isGreenPolicy"] = "Yes"
        else:
            data["isGreenPolicy"] = "No"

        data["scheduledChargingStartHour"] = self.getScheduledAmpsStartHour()
        data["scheduledChargingFlexStart"] = self.getScheduledAmpsTimeFlex()[0]
        data["scheduledChargingEndHour"] = self.getScheduledAmpsEndHour()
        scheduledChargingDays = self.getScheduledAmpsDaysBitmap()
        scheduledFlexTime = self.getScheduledAmpsTimeFlex()

        data["ScheduledCharging"] = {
            "enabled": data["scheduledChargingStartHour"] >= 0
            and data["scheduledChargingEndHour"] >= 0
            and scheduledChargingDays > 0
            and self.getScheduledAmpsMax() > 0,
            "amps": self.getScheduledAmpsMax(),
            "startingMinute": int(data["scheduledChargingStartHour"] * 60)
            if data["scheduledChargingStartHour"] >= 0
            else -1,
            "endingMinute": int(data["scheduledChargingEndHour"] * 60)
            if data["scheduledChargingEndHour"] >= 0
            else -1,
            "monday": (scheduledChargingDays & 1) == 1,
            "tuesday": (scheduledChargingDays & 2) == 2,
            "wednesday": (scheduledChargingDays & 4) == 4,
            "thursday": (scheduledChargingDays & 8) == 8,
            "friday": (scheduledChargingDays & 16) == 16,
            "saturday": (scheduledChargingDays & 32) == 32,
            "sunday": (scheduledChargingDays & 64) == 64,
            "flexStartEnabled": self.getScheduledAmpsFlexStart(),
            "flexStartingMinute": int(scheduledFlexTime[0] * 60)
            if scheduledFlexTime[0] >= 0
            else -1,
            "flexEndingMinute": int(scheduledFlexTime[1] * 60)
            if scheduledFlexTime[1] >= 0
            else -1,
            "flexMonday": (scheduledFlexTime[2] & 1) == 1,
            "flexTuesday": (scheduledFlexTime[2] & 2) == 2,
            "flexWednesday": (scheduledFlexTime[2] & 4) == 4,
            "flexThursday": (scheduledFlexTime[2] & 8) == 8,
            "flexFriday": (scheduledFlexTime[2] & 16) == 16,
            "flexSaturday": (scheduledFlexTime[2] & 32) == 32,
            "flexSunday": (scheduledFlexTime[2] & 64) == 64,
            "flexBatterySize": self.getScheduledAmpsBatterySize(),
        }
        return data

    def getSpikeAmps(self):
        return self.spikeAmpsToCancel6ALimit

    def getTimeLastTx(self):
        return self.getInterfaceModule().timeLastTx

    def getTWCbyVIN(self, vin):
        twc = None
        for slaveTWC in self.getSlaveTWCs():
            if slaveTWC.currentVIN == vin:
                twc = slaveTWC
        return twc

    def getVehicleVIN(self, slaveID, part):
        prefixByte = None
        if int(part) == 0:
            prefixByte = bytearray(b"\xFB\xEE")
        if int(part) == 1:
            prefixByte = bytearray(b"\xFB\xEF")
        if int(part) == 2:
            prefixByte = bytearray(b"\xFB\xF1")

        if prefixByte:
            self.getInterfaceModule().send(
                prefixByte
                + self.TWCID
                + slaveID
                + bytearray(b"\x00\x00\x00\x00\x00\x00\x00\x00")
            )

    def deleteSlaveTWC(self, deleteSlaveID):
        for i in range(0, len(self.slaveTWCRoundRobin)):
            if self.slaveTWCRoundRobin[i].TWCID == deleteSlaveID:
                del self.slaveTWCRoundRobin[i]
                break
        try:
            del self.slaveTWCs[deleteSlaveID]
        except KeyError:
            pass

    def getChargerLoad(self):
        # Calculate in watts the load that the charger is generating so
        # that we can exclude it from the consumption if necessary
        amps = self.getTotalAmpsInUse()
        return self.convertAmpsToWatts(amps) * self.getRealPowerFactor(amps)

    def getConsumption(self):
        consumptionVal = 0

        for key in self.consumptionValues:
            consumptionVal += float(self.consumptionValues[key])

        if consumptionVal < 0:
            consumptionVal = 0

        offset = self.getConsumptionOffset()
        if offset > 0:
            consumptionVal += offset

        return float(consumptionVal)

    def getFakeTWCID(self):
        return self.TWCID

    def getGeneration(self):
        generationVal = 0

        # Currently, our only logic is to add all of the values together
        for key in self.generationValues:
            generationVal += float(self.generationValues[key])

        if generationVal < 0:
            generationVal = 0

        offset = self.getConsumptionOffset()
        if offset < 0:
            generationVal += (-1 * offset)

        return float(generationVal)

    def getGenerationOffset(self):
        # Returns the number of watts to subtract from the solar generation stats
        # This is consumption + charger load if subtractChargerLoad is enabled
        # Or simply consumption if subtractChargerLoad is disabled
        generationOffset = self.getConsumption()
        if self.subtractChargerLoad:
            generationOffset -= self.getChargerLoad()
        if generationOffset < 0:
            generationOffset = 0
        return float(generationOffset)

    def getHomeLatLon(self):
        # Returns Lat/Lon coordinates to check if car location is
        # at home
        latlon = [10000, 10000]
        latlon[0] = self.settings.get("homeLat", 10000)
        latlon[1] = self.settings.get("homeLon", 10000)
        return latlon

    def getMasterHeartbeatOverride(self):
        return self.overrideMasterHeartbeatData

    def getMaxAmpsToDivideGreenEnergy(self):
        # Calculate our current generation and consumption in watts
        generationW = float(self.getGeneration())
        consumptionW = float(self.getConsumption())

        # Calculate what we should offer to align with green energy
        #
        # The current offered shouldn't increase more than / must
        # decrease at least the current gap between generation and
        # consumption.

        currentOffer = max(
            self.getMaxAmpsToDivideAmongSlaves(),
            self.num_cars_charging_now() * self.config["config"]["minAmpsPerTWC"],
        )
        newOffer = currentOffer + self.convertWattsToAmps(generationW - consumptionW)

        # This is the *de novo* calculation of how much we can offer
        #
        # Fetches and uses consumptionW separately
        generationOffset = self.getGenerationOffset()
        solarW = float(generationW - generationOffset)
        solarAmps = self.convertWattsToAmps(solarW)

        # Offer the smaller of the two, but not less than zero.
        amps = max(min(newOffer, solarAmps / self.getRealPowerFactor(solarAmps)), 0)
        return round(amps, 2)

    def getNormalChargeLimit(self, ID):
        if "chargeLimits" in self.settings and str(ID) in self.settings["chargeLimits"]:
            result = self.settings["chargeLimits"][str(ID)]
            if type(result) is int:
                result = (result, 0)
            return (True, result[0], result[1])
        return (False, None, None)

    def getSlaveByID(self, twcid):
        return self.slaveTWCs[twcid]

    def getSlaveTWCID(self, twc):
        return self.slaveTWCRoundRobin[twc].TWCID

    def getSlaveTWC(self, id):
        return self.slaveTWCRoundRobin[id]

    def getSlaveTWCs(self):
        # Returns a list of all Slave TWCs
        return self.slaveTWCRoundRobin

    def getTotalAmpsInUse(self):
        # Returns the number of amps currently in use by all TWCs
        totalAmps = 0
        for slaveTWC in self.getSlaveTWCs():
            totalAmps += slaveTWC.reportedAmpsActual

        logger.debug("Total amps all slaves are using: " + str(totalAmps))
        return totalAmps

    def getVoltageMeasurement(self):
        slavesWithVoltage = [
            slave for slave in self.getSlaveTWCs() if slave.voltsPhaseA > 0
        ]
        if len(slavesWithVoltage) == 0:
            # No slaves support returning voltage
            return (
                self.config["config"].get("defaultVoltage", 240),
                self.config["config"].get("numberOfPhases", 1),
            )

        total = 0
        phases = 0
        if any([slave.voltsPhaseC > 0 for slave in slavesWithVoltage]):
            # Three-phase system
            phases = 3
            if all([slave.voltsPhaseC > 0 for slave in slavesWithVoltage]):
                total = sum(
                    [
                        (slave.voltsPhaseA + slave.voltsPhaseB + slave.voltsPhaseC)
                        for slave in slavesWithVoltage
                    ]
                )
            else:
                logger.info(
                    "FATAL:  Mix of three-phase and single-phase not currently supported."
                )
                return (
                    self.config["config"].get("defaultVoltage", 240),
                    self.config["config"].get("numberOfPhases", 1),
                )
        else:
            # Single-phase system
            total = sum([slave.voltsPhaseA for slave in slavesWithVoltage])
            phases = 1

        return (total / (phases * len(slavesWithVoltage)), phases)

    def hex_str(self, s: str):
        return " ".join("{:02X}".format(ord(c)) for c in s)

    def hex_str(self, ba: bytearray):
        return " ".join("{:02X}".format(c) for c in ba)

    def loadSettings(self):
        # Loads the volatile application settings (such as charger timings,
        # API credentials, etc) from a JSON file

        # Step 1 - Load settings from JSON file
        if not os.path.exists(self.config["config"]["settingsPath"] + "/settings.json"):
            self.settings = {}
            return

        with open(
            self.config["config"]["settingsPath"] + "/settings.json", "r"
        ) as inconfig:
            try:
                self.settings = json.load(inconfig)
            except Exception as e:
                logger.info(
                    "There was an exception whilst loading settings file "
                    + self.config["config"]["settingsPath"]
                    + "/settings.json"
                )
                logger.info(
                    "Some data may have been loaded. This may be because the file is being created for the first time."
                )
                logger.info(
                    "It may also be because you are upgrading from a TWCManager version prior to v1.1.4, which used the old settings file format."
                )
                logger.info(
                    "If this is the case, you may need to locate the old config file and migrate some settings manually."
                )
                logger.log(logging.DEBUG2, str(e))

        # Step 2 - Send settings to other modules
        carapi = self.getModuleByName("TeslaAPI")
        carapi.setCarApiBearerToken(self.settings.get("carApiBearerToken", ""))
        carapi.setCarApiRefreshToken(self.settings.get("carApiRefreshToken", ""))
        carapi.setCarApiTokenExpireTime(self.settings.get("carApiTokenExpireTime", ""))

        # If particular details are missing from the Settings dict, create them
        if not self.settings.get("VehicleGroups", None):
            self.settings["VehicleGroups"] = {}
        if not self.settings["VehicleGroups"].get("Allow Charging", None):
            self.settings["VehicleGroups"]["Allow Charging"] = {
                "Description": "Built-in Group - Vehicles in this Group can charge on managed TWCs",
                "Built-in": 1,
                "Members": []
            }
        if not self.settings["VehicleGroups"].get("Deny Charging", None):
            self.settings["VehicleGroups"]["Deny Charging"] = {
                "Description": "Built-in Group - Vehicles in this Group cannot charge on managed TWCs",
                "Built-in": 1,
                "Members": []
            }

    def master_id_conflict(self):
        # We're playing fake slave, and we got a message from a master with our TWCID.
        # By convention, as a slave we must change our TWCID because a master will not.
        self.TWCID[0] = random.randint(0, 0xFF)
        self.TWCID[1] = random.randint(0, 0xFF)

        # Real slaves change their sign during a conflict, so we do too.
        self.slaveSign[0] = random.randint(0, 0xFF)

        logger.info(
            "Master's TWCID matches our fake slave's TWCID.  "
            "Picked new random TWCID %02X%02X with sign %02X"
            % (self.TWCID[0], self.TWCID[1], self.slaveSign[0])
        )

    def newSlave(self, newSlaveID, maxAmps):
        try:
            slaveTWC = self.slaveTWCs[newSlaveID]
            # We didn't get KeyError exception, so this slave is already in
            # slaveTWCs and we can simply return it.
            return slaveTWC
        except KeyError:
            pass

        slaveTWC = TWCSlave(newSlaveID, maxAmps, self.config, self)
        self.slaveTWCs[newSlaveID] = slaveTWC
        self.addSlaveTWC(slaveTWC)

        if self.countSlaveTWC() > 3:
            logger.info(
                "WARNING: More than 3 slave TWCs seen on network. Dropping oldest: "
                + self.hex_str(self.getSlaveTWCID(0))
                + "."
            )
            self.deleteSlaveTWC(self.getSlaveTWCID(0))

        return slaveTWC

    def num_cars_charging_now(self):

        carsCharging = 0
        for slaveTWC in self.getSlaveTWCs():
            if slaveTWC.reportedAmpsActual >= 1.0:
                if slaveTWC.isCharging == 0:
                    # We have detected that a vehicle has started charging on this Slave TWC
                    # Attempt to request the vehicle's VIN
                    slaveTWC.isCharging = 1
                    slaveTWC.lastChargingStart = time.time()
                    self.queue_background_task(
                        {
                            "cmd": "getVehicleVIN",
                            "slaveTWC": slaveTWC.TWCID,
                            "vinPart": 0,
                        }
                    )

                    # Record our VIN query timestamp
                    slaveTWC.lastVINQuery = time.time()
                    slaveTWC.vinQueryAttempt = 1

                    # Record start of current charging session
                    self.recordVehicleSessionStart(slaveTWC)
            else:
                if slaveTWC.isCharging == 1:
                    # A vehicle was previously charging and is no longer charging
                    # Clear the VIN details for this slave and move the last
                    # vehicle's VIN to lastVIN
                    slaveTWC.VINData = ["", "", ""]
                    if slaveTWC.currentVIN:
                        slaveTWC.lastVIN = slaveTWC.currentVIN
                    slaveTWC.currentVIN = ""
                    self.updateVINStatus()

                    # Stop querying for Vehicle VIN
                    slaveTWC.lastVINQuery = 0
                    slaveTWC.vinQueryAttempt = 0

                    # Close off the current charging session
                    self.recordVehicleSessionEnd(slaveTWC)
                slaveTWC.isCharging = 0
                slaveTWC.lastChargingStart = 0
            carsCharging += slaveTWC.isCharging
            for module in self.getModulesByType("Status"):
                module["ref"].setStatus(
                    slaveTWC.TWCID,
                    "cars_charging",
                    "carsCharging",
                    slaveTWC.isCharging,
                    "",
                )
        logger.debug("Number of cars charging now: " + str(carsCharging))

        if carsCharging == 0:
            self.stopTimeout = datetime.max

        return carsCharging

    def queue_background_task(self, task, delay=0):

        if delay > 0:
            bisect.insort(
                self.backgroundTasksDelayed,
                (datetime.now() + timedelta(seconds=delay), task),
            )
            return

        if task["cmd"] in self.backgroundTasksCmds:
            # Some tasks, like cmd='charge', will be called once per second until
            # a charge starts or we determine the car is done charging.  To avoid
            # wasting memory queing up a bunch of these tasks when we're handling
            # a charge cmd already, don't queue two of the same task.
            self.backgroundTasksCmds[task["cmd"]].update(task)
            return

        # Insert task['cmd'] in backgroundTasksCmds to prevent queuing another
        # task['cmd'] till we've finished handling this one.
        self.backgroundTasksCmds[task["cmd"]] = task

        # Queue the task to be handled by background_tasks_thread.
        self.backgroundTasksQueue.put(task)

    def registerModule(self, module):
        # This function is used during module instantiation to either reference a
        # previously loaded module, or to instantiate a module for the first time
        if not module["ref"] and not module["modulename"]:
            logger.log(
                logging.INFO2,
                "registerModule called for module %s without an existing reference or a module to instantiate.",
                module["name"],
                extra={"colored": "red"},
            )
        elif module["ref"]:
            # If the reference is passed, it means this module has already been
            # instantiated and we should just refer to the existing instance

            # Check this module has not already been instantiated
            if not self.modules.get(module["name"], None):
                if not module["name"] in self.releasedModules:
                    logger.log(
                        logging.INFO7,
                        "Registered module %s",
                        module["name"],
                        extra={"colored": "red"},
                    )
                    self.modules[module["name"]] = {
                        "ref": module["ref"],
                        "type": module["type"],
                    }
            else:
                logger.log(
                    logging.INFO7,
                    "Avoided re-registration of module %s, which has already been loaded",
                    module["name"],
                    extra={"colored": "red"},
                )

    def recordVehicleSessionEnd(self, slaveTWC):
        # This function is called when a vehicle charge session ends.
        # If we have a last vehicle VIN set, close off the charging session
        # for this vehicle and save the settings.
        if not self.settings.get("Vehicles", None):
            self.settings["Vehicles"] = {}
        if self.settings["Vehicles"].get(slaveTWC.lastVIN, None):
            if self.settings["Vehicles"][slaveTWC.lastVIN].get("startkWh", 0) > 0:
                # End current session
                delta = (
                    slaveTWC.lifetimekWh
                    - self.settings["Vehicles"][slaveTWC.lastVIN]["startkWh"]
                )
                self.settings["Vehicles"][slaveTWC.lastVIN]["startkWh"] = 0
                self.settings["Vehicles"][slaveTWC.lastVIN]["totalkWh"] += delta
                self.queue_background_task({"cmd": "saveSettings"})

        # Update Charge Session details in logging modules
        logger.info(
            "Charge Session Stopped for Slave TWC %02X%02X",
            slaveTWC.TWCID[0],
            slaveTWC.TWCID[1],
            extra={
                "logtype": "charge_sessions",
                "chargestate": "stop",
                "TWCID": slaveTWC.TWCID,
                "endkWh": slaveTWC.lifetimekWh,
                "endTime": int(time.time()),
                "endFormat": datetime.now().strftime("%Y-%m-%d %H:%M:%S"),
            },
        )

    def recordVehicleSessionStart(self, slaveTWC):
        # Update Charge Session details in logging modules
        logger.info(
            "Charge Session Started for Slave TWC %02X%02X",
            slaveTWC.TWCID[0],
            slaveTWC.TWCID[1],
            extra={
                "logtype": "charge_sessions",
                "chargestate": "start",
                "TWCID": slaveTWC.TWCID,
                "startkWh": slaveTWC.lifetimekWh,
                "startTime": int(time.time()),
                "startFormat": datetime.now().strftime("%Y-%m-%d %H:%M:%S"),
            },
        )

    def recordVehicleVIN(self, slaveTWC):
        # Record Slave TWC ID as being capable of reporting VINs, if it is not
        # already.
        twcid = "%02X%02X" % (slaveTWC.TWCID[0], slaveTWC.TWCID[1])
        if not self.settings.get("SlaveTWCs", None):
            self.settings["SlaveTWCs"] = {}
        if not self.settings["SlaveTWCs"].get(twcid, None):
            self.settings["SlaveTWCs"][twcid] = {}
        if not self.settings["SlaveTWCs"][twcid].get("supportsVINQuery", 0):
            self.settings["SlaveTWCs"][twcid]["supportsVINQuery"] = 1
            self.queue_background_task({"cmd": "saveSettings"})

        # Increment sessions counter for this VIN in persistent settings file
        if not self.settings.get("Vehicles", None):
            self.settings["Vehicles"] = {}
        if not self.settings["Vehicles"].get(slaveTWC.currentVIN, None):
            self.settings["Vehicles"][slaveTWC.currentVIN] = {
                "chargeSessions": 1,
                "startkWh": slaveTWC.lifetimekWh,
                "totalkWh": 0,
            }
        else:
            self.settings["Vehicles"][slaveTWC.currentVIN]["chargeSessions"] += 1
            self.settings["Vehicles"][slaveTWC.currentVIN][
                "startkWh"
            ] = slaveTWC.lifetimekWh
            if not self.settings["Vehicles"][slaveTWC.currentVIN].get("totalkWh", None):
                self.settings["Vehicles"][slaveTWC.currentVIN]["totalkWh"] = 0
        self.queue_background_task({"cmd": "saveSettings"})

        # Update Charge Session details in logging modules
        logger.info(
            "Charge Session updated for Slave TWC %02X%02X",
            slaveTWC.TWCID[0],
            slaveTWC.TWCID[1],
            extra={
                "logtype": "charge_sessions",
                "chargestate": "update",
                "TWCID": slaveTWC.TWCID,
                "vehicleVIN": slaveTWC.currentVIN,
            },
        )

    def releaseBackgroundTasksLock(self):
        self.backgroundTasksLock.release()

    def releaseModule(self, path, module):
        # Removes a module from the modules dict
        # This ensures we do not continue to call the module if it is
        # inoperable
        self.releasedModules.append(module)
        if self.modules.get(module, None):
            del self.modules[module]

        fullname = path + "." + module
        if modules.get(fullname, None):
            del modules[fullname]

        logger.log(
            logging.INFO7, "Released module %s", module, extra={"colored": "red"}
        )

    def removeNormalChargeLimit(self, ID):
        if "chargeLimits" in self.settings and str(ID) in self.settings["chargeLimits"]:
            del self.settings["chargeLimits"][str(ID)]
            self.queue_background_task({"cmd": "saveSettings"})

    def resetChargeNowAmps(self):
        # Sets chargeNowAmps back to zero, so we follow the green energy
        # tracking again
        self.settings["chargeNowAmps"] = 0
        self.settings["chargeNowTimeEnd"] = 0
        self.queue_background_task({"cmd": "saveSettings"})

    def retryVINQuery(self):
        # For each Slave TWC, check if it's been more than 60 seconds since the last
        # VIN query without a VIN. If so, query again.
        for slaveTWC in self.getSlaveTWCs():
            if slaveTWC.isCharging == 1:
                if (
                    slaveTWC.lastVINQuery > 0
                    and slaveTWC.vinQueryAttempt < 6
                    and not slaveTWC.currentVIN
                ):
                    if (time.time() - slaveTWC.lastVINQuery) >= 60:
                        self.queue_background_task(
                            {
                                "cmd": "getVehicleVIN",
                                "slaveTWC": slaveTWC.TWCID,
                                "vinPart": 0,
                            }
                        )
                        slaveTWC.vinQueryAttempt += 1
                        slaveTWC.lastVINQuery = time.time()
            else:
                slaveTWC.lastVINQuery = 0

    def saveNormalChargeLimit(self, ID, outsideLimit, lastApplied):
        if not "chargeLimits" in self.settings:
            self.settings["chargeLimits"] = dict()

        self.settings["chargeLimits"][str(ID)] = (outsideLimit, lastApplied)
        self.queue_background_task({"cmd": "saveSettings"})

    def saveSettings(self):
        # Saves the volatile application settings (such as charger timings,
        # API credentials, etc) to a JSON file
        fileName = self.config["config"]["settingsPath"] + "/settings.json"

        # Step 1 - Merge any config from other modules
        carapi = self.getModuleByName("TeslaAPI")
        self.settings["carApiBearerToken"] = carapi.getCarApiBearerToken()
        self.settings["carApiRefreshToken"] = carapi.getCarApiRefreshToken()
        self.settings["carApiTokenExpireTime"] = carapi.getCarApiTokenExpireTime()

        # Step 2 - Write the settings dict to a JSON file
        try:
            with open(fileName, "w") as outconfig:
                json.dump(self.settings, outconfig)
            self.lastSaveFailed = 0
        except PermissionError as e:
            logger.info("Permission Denied trying to save to settings.json. Please check the permissions of the file and try again.")
            self.lastSaveFailed = 1
        except TypeError as e:
            logger.info("Exception raised while attempting to save settings file:")
            logger.info(str(e))
            self.lastSaveFailed = 1

    def send_master_linkready1(self):

        logger.log(logging.INFO8, "Send master linkready1")

        # When master is powered on or reset, it sends 5 to 7 copies of this
        # linkready1 message followed by 5 copies of linkready2 (I've never seen
        # more or less than 5 of linkready2).
        #
        # This linkready1 message advertises master's TWCID to other slaves on the
        # network.
        # If a slave happens to have the same id as master, it will pick a new
        # random TWCID. Other than that, slaves don't seem to respond to linkready1.

        # linkready1 and linkready2 are identical except FC E1 is replaced by FB E2
        # in bytes 2-3. Both messages will cause a slave to pick a new id if the
        # slave's id conflicts with master.
        # If a slave stops sending heartbeats for awhile, master may send a series
        # of linkready1 and linkready2 messages in seemingly random order, which
        # means they don't indicate any sort of startup state.

        # linkready1 is not sent again after boot/reset unless a slave sends its
        # linkready message.
        # At that point, linkready1 message may start sending every 1-5 seconds, or
        # it may not be sent at all.
        # Behaviors I've seen:
        #   Not sent at all as long as slave keeps responding to heartbeat messages
        #   right from the start.
        #   If slave stops responding, then re-appears, linkready1 gets sent
        #   frequently.

        # One other possible purpose of linkready1 and/or linkready2 is to trigger
        # an error condition if two TWCs on the network transmit those messages.
        # That means two TWCs have rotary switches setting them to master mode and
        # they will both flash their red LED 4 times with top green light on if that
        # happens.

        # Also note that linkready1 starts with FC E1 which is similar to the FC D1
        # message that masters send out every 4 hours when idle. Oddly, the FC D1
        # message contains all zeros instead of the master's id, so it seems
        # pointless.

        # I also don't understand the purpose of having both linkready1 and
        # linkready2 since only two or more linkready2 will provoke a response from
        # a slave regardless of whether linkready1 was sent previously. Firmware
        # trace shows that slaves do something somewhat complex when they receive
        # linkready1 but I haven't been curious enough to try to understand what
        # they're doing. Tests show neither linkready1 or 2 are necessary. Slaves
        # send slave linkready every 10 seconds whether or not they got master
        # linkready1/2 and if a master sees slave linkready, it will start sending
        # the slave master heartbeat once per second and the two are then connected.
        self.getInterfaceModule().send(
            bytearray(b"\xFC\xE1")
            + self.TWCID
            + self.masterSign
            + bytearray(b"\x00\x00\x00\x00\x00\x00\x00\x00")
        )

    def send_master_linkready2(self):

        logger.log(logging.INFO8, "Send master linkready2")

        # This linkready2 message is also sent 5 times when master is booted/reset
        # and then not sent again if no other TWCs are heard from on the network.
        # If the master has ever seen a slave on the network, linkready2 is sent at
        # long intervals.
        # Slaves always ignore the first linkready2, but respond to the second
        # linkready2 around 0.2s later by sending five slave linkready messages.
        #
        # It may be that this linkready2 message that sends FB E2 and the master
        # heartbeat that sends fb e0 message are really the same, (same FB byte
        # which I think is message type) except the E0 version includes the TWC ID
        # of the slave the message is intended for whereas the E2 version has no
        # recipient TWC ID.
        #
        # Once a master starts sending heartbeat messages to a slave, it
        # no longer sends the global linkready2 message (or if it does,
        # they're quite rare so I haven't seen them).
        self.getInterfaceModule().send(
            bytearray(b"\xFB\xE2")
            + self.TWCID
            + self.masterSign
            + bytearray(b"\x00\x00\x00\x00\x00\x00\x00\x00")
        )

    def send_slave_linkready(self):
        # In the message below, \x1F\x40 (hex 0x1f40 or 8000 in base 10) refers to
        # this being a max 80.00Amp charger model.
        # EU chargers are 32A and send 0x0c80 (3200 in base 10).
        #
        # I accidentally changed \x1f\x40 to \x2e\x69 at one point, which makes the
        # master TWC immediately start blinking its red LED 6 times with top green
        # LED on. Manual says this means "The networked Wall Connectors have
        # different maximum current capabilities".
        msg = (
            bytearray(b"\xFD\xE2")
            + self.TWCID
            + self.slaveSign
            + bytearray(b"\x1F\x40\x00\x00\x00\x00\x00\x00")
        )
        if self.protocolVersion == 2:
            msg += bytearray(b"\x00\x00")

        self.getInterfaceModule().send(msg)

    def sendStartCommand(self):
        # This function will loop through each of the Slave TWCs, and send them the start command.
        for slaveTWC in self.getSlaveTWCs():
            self.getInterfaceModule().send(
                bytearray(b"\xFC\xB1")
                + self.TWCID
                + slaveTWC.TWCID
                + bytearray(b"\x00\x00\x00\x00\x00\x00\x00\x00\x00")
            )

    def sendStopCommand(self, subTWC = None):
        # This function will loop through each of the Slave TWCs, and send them the stop command.
        # If the subTWC parameter is supplied, we only stop the specified TWC
        for slaveTWC in self.getSlaveTWCs():
            if ((not subTWC) or (subTWC == slaveTWC.TWCID)):
                self.getInterfaceModule().send(
                    bytearray(b"\xFC\xB2")
                    + self.TWCID
                    + slaveTWC.TWCID
                    + bytearray(b"\x00\x00\x00\x00\x00\x00\x00\x00\x00")
                )

    def setAllowedFlex(self, amps):
        self.allowedFlex = amps if amps >= 0 else 0

    def setChargeNowAmps(self, amps):
        # Accepts a number of amps to define the amperage at which we
        # should charge
        if amps > self.config["config"]["wiringMaxAmpsAllTWCs"]:
            logger.info(
                "setChargeNowAmps failed because specified amps are above wiringMaxAmpsAllTWCs"
            )
        elif amps < 0:
            logger.info("setChargeNowAmps failed as specified amps is less than 0")
        else:
            self.settings["chargeNowAmps"] = amps

    def setChargeNowTimeEnd(self, timeadd):
        self.settings["chargeNowTimeEnd"] = time.time() + timeadd

    def setConsumption(self, source, value):
        # Accepts consumption values from one or more data sources
        # For now, this gives a sum value of all, but in future we could
        # average across sources perhaps, or do a primary/secondary priority
        self.consumptionValues[source] = value

    def setGeneration(self, source, value):
        self.generationValues[source] = value

    def setHomeLat(self, lat):
        self.settings["homeLat"] = lat

    def setHomeLon(self, lon):
        self.settings["homeLon"] = lon

    def setHourResumeTrackGreenEnergy(self, hour):
        self.settings["hourResumeTrackGreenEnergy"] = hour

    def setkWhDelivered(self, kWh):
        self.settings["kWhDelivered"] = kWh
        return True

    def setMasterTWCID(self, twcid):
        # This is called when TWCManager is in Slave mode, to track the
        # master's TWCID
        self.masterTWCID = twcid

    def setMaxAmpsToDivideAmongSlaves(self, amps):

        # Use backgroundTasksLock to prevent changing maxAmpsToDivideAmongSlaves
        # if the main thread is in the middle of examining and later using
        # that value.
        self.getBackgroundTasksLock()

        if amps > self.config["config"]["wiringMaxAmpsAllTWCs"]:
            # Never tell the slaves to draw more amps than the physical charger
            # wiring can handle.
            logger.info(
                "ERROR: specified maxAmpsToDivideAmongSlaves "
                + str(amps)
                + " > wiringMaxAmpsAllTWCs "
                + str(self.config["config"]["wiringMaxAmpsAllTWCs"])
                + ".\nSee notes above wiringMaxAmpsAllTWCs in the 'Configuration parameters' section."
            )
            amps = self.config["config"]["wiringMaxAmpsAllTWCs"]

        self.maxAmpsToDivideAmongSlaves = amps

        self.releaseBackgroundTasksLock()

        # Now that we have updated the maxAmpsToDivideAmongSlaves, send update
        # to console / MQTT / etc
        self.queue_background_task({"cmd": "updateStatus"})

    def setNonScheduledAmpsMax(self, amps):
        self.settings["nonScheduledAmpsMax"] = amps

    def setScheduledAmpsDaysBitmap(self, bitmap):
        self.settings["scheduledAmpsDaysBitmap"] = bitmap

    def setScheduledAmpsBatterySize(self, batterySize):
        if batterySize > 40:
            self.settings["scheduledAmpsBatterySize"] = batterySize

    def setScheduledAmpsMax(self, amps):
        self.settings["scheduledAmpsMax"] = amps

    def setScheduledAmpsStartHour(self, hour):
        self.settings["scheduledAmpsStartHour"] = hour

    def setScheduledAmpsEndHour(self, hour):
        self.settings["scheduledAmpsEndHour"] = hour

    def setScheduledAmpsFlexStart(self, enabled):
        self.settings["scheduledAmpsFlexStart"] = enabled

    def setSpikeAmps(self, amps):
        self.spikeAmpsToCancel6ALimit = amps

    def snapHistoryData(self):
        snaptime = self.nextHistorySnap
        avgCurrent = 0

        now = None
        try:
            now = datetime.now().astimezone()
            if now < snaptime:
                return
        except ValueError as e:
<<<<<<< HEAD
            logger.debug(logging.DEBUG2, str(e))
=======
            logger.debug(str(e))
>>>>>>> 93c49642
            return

        for slave in self.getSlaveTWCs():
            avgCurrent += slave.historyAvgAmps
            slave.historyNumSamples = 0
        self.advanceHistorySnap()

        if avgCurrent > 0:
            periodTimestamp = snaptime - timedelta(minutes=5)

            if not "history" in self.settings:
                self.settings["history"] = []

            self.settings["history"].append(
                (
                    periodTimestamp.isoformat(timespec="seconds"),
                    self.convertAmpsToWatts(avgCurrent)
                    * self.getRealPowerFactor(avgCurrent),
                )
            )

            self.settings["history"] = [
                e
                for e in self.settings["history"]
                if datetime.fromisoformat(e[0]) >= (now - timedelta(days=2))
            ]
            self.queue_background_task({"cmd": "saveSettings"})

    def startCarsCharging(self):
        # This function is the opposite functionality to the stopCarsCharging function
        # below
        stopMode = int(self.settings.get("chargeStopMode", 1))
        if stopMode == 1:
            self.queue_background_task({"cmd": "charge", "charge": True})
            self.getModuleByName("Policy").clearOverride()
        elif stopMode == 2:
            self.settings["respondToSlaves"] = 1
        elif stopMode == 3:
            self.queue_background_task({"cmd": "charge", "charge": True})

    def stopCarsCharging(self):
        # This is called by components (mainly TWCSlave) who want to signal to us to
        # call our configured routine for stopping vehicles from charging.
        # The default setting is to use the Tesla API. Some people may not want to do
        # this, as it only works for Tesla vehicles and requires logging in with your
        # Tesla credentials. The alternate option is to stop responding to slaves

        # 1 = Stop the car(s) charging via the Tesla API
        # 2 = Stop the car(s) charging by refusing to respond to slave TWCs
        # 3 = Send TWC Stop command to each slave
        stopMode = int(self.settings.get("chargeStopMode", 1))
        if stopMode == 1:
            self.queue_background_task({"cmd": "charge", "charge": False})
            if self.stopTimeout == datetime.max:
                self.stopTimeout = datetime.now() + timedelta(seconds=10)
            elif datetime.now() > self.stopTimeout:
                self.getModuleByName("Policy").overrideLimit()
        if stopMode == 2:
            self.settings["respondToSlaves"] = 0
            self.settings["respondToSlavesExpiry"] = time.time() + 60
        if stopMode == 3:
            self.sendStopCommand()

    def time_now(self):
        return datetime.now().strftime(
            "%H:%M:%S" + (".%f" if self.config["config"]["displayMilliseconds"] else "")
        )

    def translateModuleNameToConfig(self, modulename):
        # This function takes a module name (eg. EMS.Fronius) and returns a config section (Sources.Fronius)
        # It makes it easier for us to determine where a module's config should be
        configloc = [ "", "" ]
        if modulename[0] == "Control":
            configloc[0] = "control";
            configloc[1] = str(modulename[1]).replace('Control','')
        elif modulename[0] == "EMS":
            configloc[0] = "sources";
            configloc[1] = modulename[1]
        elif modulename[0] == "Interface":
            configloc[0] = "interface";
            configloc[1] = modulename[1]
        elif modulename[0] == "Logging":
            configloc[0] = "logging";
            configloc[1] = str(modulename[1]).replace('Logging','')
        elif modulename[0] == "Status":
            configloc[0] = "status";
            configloc[1] = str(modulename[1]).replace('Status','')
        else:
            return modulename

        return configloc

    def updateSlaveLifetime(self, sender, kWh, vPA, vPB, vPC):
        for slaveTWC in self.getSlaveTWCs():
            if slaveTWC.TWCID == sender:
                slaveTWC.setLifetimekWh(kWh)
                slaveTWC.setVoltage(vPA, vPB, vPC)

    def updateVINStatus(self):
        # update current and last VIN IDs for each Slave to all Status modules
        for slaveTWC in self.getSlaveTWCs():
            for module in self.getModulesByType("Status"):
                module["ref"].setStatus(
                    slaveTWC.TWCID,
                    "current_vehicle_vin",
                    "currentVehicleVIN",
                    slaveTWC.currentVIN,
                    "",
                )
            for module in self.getModulesByType("Status"):
                module["ref"].setStatus(
                    slaveTWC.TWCID,
                    "last_vehicle_vin",
                    "lastVehicleVIN",
                    slaveTWC.lastVIN,
                    "",
                )

    def refreshingTotalAmpsInUseStatus(self):
        for module in self.getModulesByType("Status"):
            module["ref"].setStatus(
                bytes("all", "UTF-8"),
                "total_amps_in_use",
                "totalAmpsInUse",
                self.getTotalAmpsInUse(),
                "A",
            )

    def getRealPowerFactor(self, amps):
        realPowerFactorMinAmps = self.config["config"].get("realPowerFactorMinAmps", 1)
        realPowerFactorMaxAmps = self.config["config"].get("realPowerFactorMaxAmps", 1)
        minAmps = self.config["config"]["minAmpsPerTWC"]
        maxAmps = self.config["config"]["wiringMaxAmpsAllTWCs"]
        if minAmps == maxAmps:
            return realPowerFactorMaxAmps
        else:
            return (
                (amps - minAmps)
                / (maxAmps - minAmps)
                * (realPowerFactorMaxAmps - realPowerFactorMinAmps)
            ) + realPowerFactorMinAmps

    def rotl(self, num, bits):
        bit = num & (1 << (bits - 1))
        num <<= 1
        if bit:
            num |= 1
        num &= 2 ** bits - 1

        return num<|MERGE_RESOLUTION|>--- conflicted
+++ resolved
@@ -1261,11 +1261,7 @@
             if now < snaptime:
                 return
         except ValueError as e:
-<<<<<<< HEAD
-            logger.debug(logging.DEBUG2, str(e))
-=======
             logger.debug(str(e))
->>>>>>> 93c49642
             return
 
         for slave in self.getSlaveTWCs():
