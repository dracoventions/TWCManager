#! /usr/bin/python3

################################################################################
# Code and TWC protocol reverse engineering by Chris Dragon.
#
# Additional logs and hints provided by Teslamotorsclub.com users:
#   TheNoOne, IanAmber, and twc.
# Thank you!
#
# For support and information, please read through this thread:
# https://teslamotorsclub.com/tmc/threads/new-wall-connector-load-sharing-protocol.72830
#
# Report bugs at https://github.com/ngardiner/TWCManager/issues
#
# This software is released under the "Unlicense" model: http://unlicense.org
# This means source code and TWC protocol knowledge are released to the general
# public free for personal or commercial use. I hope the knowledge will be used
# to increase the use of green energy sources by controlling the time and power
# level of car charging.
#
# THE SOFTWARE IS PROVIDED "AS IS", WITHOUT WARRANTY OF ANY KIND, EXPRESS OR
# IMPLIED, INCLUDING BUT NOT LIMITED TO THE WARRANTIES OF MERCHANTABILITY,
# FITNESS FOR A PARTICULAR PURPOSE AND NONINFRINGEMENT. IN NO EVENT SHALL THE
# AUTHORS BE LIABLE FOR ANY CLAIM, DAMAGES OR OTHER LIABILITY, WHETHER IN AN
# ACTION OF CONTRACT, TORT OR OTHERWISE, ARISING FROM, OUT OF OR IN CONNECTION
# WITH THE SOFTWARE OR THE USE OR OTHER DEALINGS IN THE SOFTWARE.
#
# For more information, please visit http://unlicense.org

import importlib
import logging
import os.path
import math
import re
import sys
import time
import traceback
<<<<<<< HEAD
import datetime
=======
import yaml
from datetime import datetime
>>>>>>> 1759c2ae
import threading
from TWCManager.TWCMaster import TWCMaster
import requests
from enum import Enum


logging.addLevelName(19, "INFO2")
logging.addLevelName(18, "INFO4")
logging.addLevelName(17, "INFO4")
logging.addLevelName(16, "INFO5")
logging.addLevelName(15, "INFO6")
logging.addLevelName(14, "INFO7")
logging.addLevelName(13, "INFO8")
logging.addLevelName(12, "INFO9")
logging.addLevelName(9, "DEBUG2")
logging.INFO2 = 19
logging.INFO3 = 18
logging.INFO4 = 17
logging.INFO5 = 16
logging.INFO6 = 15
logging.INFO7 = 14
logging.INFO8 = 13
logging.INFO9 = 12
logging.DEBUG2 = 9


logger = logging.getLogger("\u26FD Manager")

# Define available modules for the instantiator
# All listed modules will be loaded at boot time
# Logging modules should be the first one to load
modules_available = [
    "Logging.ConsoleLogging",
    "Logging.FileLogging",
    "Logging.SentryLogging",
    "Logging.CSVLogging",
    "Logging.MySQLLogging",
    "Logging.SQLiteLogging",
    "Protocol.TWCProtocol",
    "Interface.Dummy",
    "Interface.RS485",
    "Interface.TCP",
    "Policy.Policy",
    "Vehicle.TeslaAPI",
    "Vehicle.TeslaMateVehicle",
    "Control.WebIPCControl",
    "Control.HTTPControl",
    "Control.MQTTControl",
    #    "Control.OCPPControl",
    "EMS.Efergy",
    "EMS.EmonCMS",
    "EMS.Enphase",
    "EMS.Fronius",
    "EMS.Growatt",
    "EMS.HASS",
    "EMS.IotaWatt",
    "EMS.Kostal",
    "EMS.OpenHab",
    "EMS.OpenWeatherMap",
    "EMS.P1Monitor",
    "EMS.SmartMe",
    "EMS.SmartPi",
    "EMS.SolarEdge",
    "EMS.SolarLog",
    "EMS.TeslaPowerwall2",
    "EMS.TED",
    "EMS.Volkszahler",
    "EMS.URL",
    "Status.HASSStatus",
    "Status.MQTTStatus",
]

# Enable support for Python Visual Studio Debugger
if "DEBUG_SECRET" in os.environ:
    import ptvsd

    ptvsd.enable_attach(os.environ["DEBUG_SECRET"])
    ptvsd.wait_for_attach()

##########################
# Load Configuration File
config = None
jsonconfig = None
if os.path.isfile("/etc/twcmanager/config.json"):
    jsonconfig = open("/etc/twcmanager/config.json")
else:
    if os.path.isfile("config.json"):
        jsonconfig = open("config.json")

if jsonconfig:
    configtext = ""
    for line in jsonconfig:
        if line.lstrip().startswith("//") or line.lstrip().startswith("#"):
            configtext += "\n"
        else:
            configtext += line.replace("\t", " ").split("#")[0]

    config = yaml.safe_load(configtext)
    configtext = None
else:
    logger.error("Unable to find a configuration file.")
    sys.exit()


logLevel = config["config"].get("logLevel")
if logLevel == None:
    debugLevel = config["config"].get("debugLevel", 1)
    debug_to_log = {
        0: 40,
        1: 20,
        2: 19,
        3: 18,
        4: 17,
        5: 16,
        6: 15,
        7: 14,
        8: 13,
        9: 12,
        10: 10,
        11: 9,
    }
    for debug, log in debug_to_log.items():
        if debug >= debugLevel:
            logLevel = log
            break

logging.getLogger().setLevel(logLevel)

# All TWCs ship with a random two-byte TWCID. We default to using 0x7777 as our
# fake TWC ID. There is a 1 in 64535 chance that this ID will match each real
# TWC on the network, in which case you should pick a different random id below.
# This isn't really too important because even if this ID matches another TWC on
# the network, that TWC will pick its own new random ID as soon as it sees ours
# conflicts.
fakeTWCID = bytearray(b"\x77\x77")

#
# End configuration parameters
#
##############################


##############################
#
# Begin functions
#


def hex_str(s: str):
    return " ".join("{:02X}".format(ord(c)) for c in s)


def hex_str(ba: bytearray):
    return " ".join("{:02X}".format(c) for c in ba)


def time_now():
    global config
    return datetime.datetime.now().strftime(
        "%H:%M:%S" + (".%f" if config["config"]["displayMilliseconds"] else "")
    )


def unescape_msg(inmsg: bytearray, msgLen):
    # Given a message received on the RS485 network, remove leading and trailing
    # C0 byte, unescape special byte values, and verify its data matches the CRC
    # byte.

    # Note that a bytearray is mutable, whereas a bytes object isn't.
    # By initializing a bytearray and concatenating the incoming bytearray
    # to it, we protect against being passed an immutable bytes object
    msg = bytearray() + inmsg[0:msgLen]

    # See notes in RS485.send() for the way certain bytes in messages are escaped.
    # We basically want to change db dc into c0 and db dd into db.
    # Only scan to one less than the length of the string to avoid running off
    # the end looking at i+1.
    i = 0
    while i < len(msg):
        if msg[i] == 0xDB:
            if msg[i + 1] == 0xDC:
                # Replace characters at msg[i] and msg[i+1] with 0xc0,
                # shortening the string by one character. In Python, msg[x:y]
                # refers to a substring starting at x and ending immediately
                # before y. y - x is the length of the substring.
                msg[i : i + 2] = [0xC0]
            elif msg[i + 1] == 0xDD:
                msg[i : i + 2] = [0xDB]
            else:
                logger.info(
                    "ERROR: Special character 0xDB in message is "
                    "followed by invalid character 0x%02X.  "
                    "Message may be corrupted." % (msg[i + 1])
                )

                # Replace the character with something even though it's probably
                # not the right thing.
                msg[i : i + 2] = [0xDB]
        i = i + 1

    # Remove leading and trailing C0 byte.
    msg = msg[1 : len(msg) - 1]
    return msg


def background_tasks_thread(master):
    carapi = master.getModuleByName("TeslaAPI")

    while True:
        try:
            task = master.getBackgroundTask()

            if "cmd" in task:
                if task["cmd"] == "applyChargeLimit":
                    carapi.applyChargeLimit(limit=task["limit"])
                elif task["cmd"] == "charge":
                    # car_api_charge does nothing if it's been under 60 secs since it
                    # was last used so we shouldn't have to worry about calling this
                    # too frequently.
                    carapi.car_api_charge(task["charge"])
                elif task["cmd"] == "carApiEmailPassword":
                    carapi.resetCarApiLastErrorTime()
                    carapi.car_api_available(task["email"], task["password"])
                elif task["cmd"] == "checkArrival":
                    limit = (
                        carapi.lastChargeLimitApplied
                        if carapi.lastChargeLimitApplied != 0
                        else -1
                    )
                    carapi.applyChargeLimit(limit=limit, checkArrival=True)
                elif task["cmd"] == "checkCharge":
                    carapi.updateChargeAtHome()
                elif task["cmd"] == "checkDeparture":
                    carapi.applyChargeLimit(
                        limit=carapi.lastChargeLimitApplied, checkDeparture=True
                    )
                elif task["cmd"] == "checkGreenEnergy":
                    check_green_energy()
                elif task["cmd"] == "checkVINEntitlement":
                    # The two possible arguments are task["subTWC"] which tells us
                    # which TWC to check, or task["vin"] which tells us which VIN
                    if task.get("vin", None):
                        task["subTWC"] = master.getTWCbyVIN(task["vin"])

                    if task["subTWC"]:
                        if master.checkVINEntitlement(task["subTWC"]):
                            logger.info(
                                "Vehicle %s on TWC %02X%02X is permitted to charge."
                                % (
                                    task["subTWC"].currentVIN,
                                    task["subTWC"].TWCID[0],
                                    task["subTWC"].TWCID[1],
                                )
                            )
                        else:
                            logger.info(
                                "Vehicle %s on TWC %02X%02X is not permitted to charge. Terminating session."
                                % (
                                    task["subTWC"].currentVIN,
                                    task["subTWC"].TWCID[0],
                                    task["subTWC"].TWCID[1],
                                )
                            )
                            master.sendStopCommand(task["subTWC"].TWCID)

                elif task["cmd"] == "getLifetimekWh":
                    master.getSlaveLifetimekWh()
                elif task["cmd"] == "getVehicleVIN":
                    master.getVehicleVIN(task["slaveTWC"], task["vinPart"])
                elif task["cmd"] == "snapHistoryData":
                    master.snapHistoryData()
                elif task["cmd"] == "updateStatus":
                    update_statuses()
                elif task["cmd"] == "webhook":
                    if config["config"].get("webhookMethod", "POST") == "GET":
                        requests.get(task["url"])
                    else:
                        body = master.getStatus()
                        requests.post(task["url"], json=body)
                elif task["cmd"] == "saveSettings":
                    master.saveSettings()
                elif task["cmd"] == "sunrise":
                    update_sunrise_sunset()

        except:
            logger.info(
                "%s: "
                + traceback.format_exc()
                + ", occurred when processing background task",
                "BackgroundError",
                extra={"colored": "red"},
            )
            pass

        # task_done() must be called to let the queue know the task is finished.
        # backgroundTasksQueue.join() can then be used to block until all tasks
        # in the queue are done.
        master.doneBackgroundTask(task)


def check_green_energy():
    global config, hass, master

    # Check solar panel generation using an API exposed by
    # the HomeAssistant API.
    #
    # You may need to customize the sensor entity_id values
    # to match those used in your environment. This is configured
    # in the config section at the top of this file.
    #

    # Poll all loaded EMS modules for consumption and generation values
    for module in master.getModulesByType("EMS"):
        master.setConsumption(module["name"], module["ref"].getConsumption())
        master.setGeneration(module["name"], module["ref"].getGeneration())

    # Set max amps iff charge_amps isn't specified on the policy.
    if master.getModuleByName("Policy").policyIsGreen():
        master.setMaxAmpsToDivideAmongSlaves(master.getMaxAmpsToDivideGreenEnergy())


def update_statuses():

    # Print a status update if we are on track green energy showing the
    # generation and consumption figures
    maxamps = master.getMaxAmpsToDivideAmongSlaves()
    maxampsDisplay = f"{maxamps:.2f}A"
    if master.getModuleByName("Policy").policyIsGreen():
        genwatts = master.getGeneration()
        conwatts = master.getConsumption()
        conoffset = master.getConsumptionOffset()
        chgwatts = master.getChargerLoad()
        othwatts = 0

        if config["config"]["subtractChargerLoad"]:
            if conwatts > 0:
                othwatts = conwatts - chgwatts

            if conoffset > 0:
                othwatts -= conoffset

        # Extra parameters to send with logs
        logExtra = {
            "logtype": "green_energy",
            "genWatts": genwatts,
            "conWatts": conwatts,
            "chgWatts": chgwatts,
            "colored": "magenta",
        }

        if (genwatts or conwatts) and (not conoffset and not othwatts):

            logger.info(
                "Green energy Generates %s, Consumption %s (Charger Load %s)",
                f"{genwatts:.0f}W",
                f"{conwatts:.0f}W",
                f"{chgwatts:.0f}W",
                extra=logExtra,
            )

        elif (genwatts or conwatts) and othwatts and not conoffset:

            logger.info(
                "Green energy Generates %s, Consumption %s (Charger Load %s, Other Load %s)",
                f"{genwatts:.0f}W",
                f"{conwatts:.0f}W",
                f"{chgwatts:.0f}W",
                f"{othwatts:.0f}W",
                extra=logExtra,
            )

        elif (genwatts or conwatts) and othwatts and conoffset > 0:

            logger.info(
                "Green energy Generates %s, Consumption %s (Charger Load %s, Other Load %s, Offset %s)",
                f"{genwatts:.0f}W",
                f"{conwatts:.0f}W",
                f"{chgwatts:.0f}W",
                f"{othwatts:.0f}W",
                f"{conoffset:.0f}W",
                extra=logExtra,
            )

        elif (genwatts or conwatts) and othwatts and conoffset < 0:

            logger.info(
                "Green energy Generates %s (Offset %s), Consumption %s (Charger Load %s, Other Load %s)",
                f"{genwatts:.0f}W",
                f"{(-1 * conoffset):.0f}W",
                f"{conwatts:.0f}W",
                f"{chgwatts:.0f}W",
                f"{othwatts:.0f}W",
                extra=logExtra,
            )

        nominalOffer = master.convertWattsToAmps(
            genwatts
            + (
                chgwatts
                if (config["config"]["subtractChargerLoad"] and conwatts == 0)
                else 0
            )
            - (
                conwatts
                - (
                    chgwatts
                    if (config["config"]["subtractChargerLoad"] and conwatts > 0)
                    else 0
                )
            )
        )
        if abs(maxamps - nominalOffer) > 0.005:
            nominalOfferDisplay = f"{nominalOffer:.2f}A"
            logger.debug(
                f"Offering {maxampsDisplay} instead of {nominalOfferDisplay} to compensate for inexact current draw"
            )
            conwatts = genwatts - master.convertAmpsToWatts(maxamps)
        generation = f"{master.convertWattsToAmps(genwatts):.2f}A"
        consumption = f"{master.convertWattsToAmps(conwatts):.2f}A"
        logger.info(
            "Limiting charging to %s - %s = %s.",
            generation,
            consumption,
            maxampsDisplay,
            extra={"colored": "magenta"},
        )

    else:
        # For all other modes, simply show the Amps to charge at
        logger.info(
            "Limiting charging to %s.", maxampsDisplay, extra={"colored": "magenta"}
        )

    # Print minimum charge for all charging policies
    minchg = f"{config['config']['minAmpsPerTWC']}A"
    logger.info(
        "Charge when above %s (minAmpsPerTWC).", minchg, extra={"colored": "magenta"}
    )

    # Update Sensors with min/max amp values
    for module in master.getModulesByType("Status"):
        module["ref"].setStatus(
            bytes("config", "UTF-8"),
            "min_amps_per_twc",
            "minAmpsPerTWC",
            config["config"]["minAmpsPerTWC"],
            "A",
        )
        module["ref"].setStatus(
            bytes("all", "UTF-8"),
            "max_amps_for_slaves",
            "maxAmpsForSlaves",
            master.getMaxAmpsToDivideAmongSlaves(),
            "A",
        )


def update_sunrise_sunset():

    ltNow = time.localtime()
    latlong = master.getHomeLatLon()
    if latlong[0] == 10000:
        # We don't know where home is; keep defaults
        master.settings["sunrise"] = 6
        master.settings["sunset"] = 20
    else:
        sunrise = 6
        sunset = 20
        url = (
            "https://api.sunrise-sunset.org/json?lat="
            + str(latlong[0])
            + "&lng="
            + str(latlong[1])
            + "&formatted=0&date="
            + "-".join([str(ltNow.tm_year), str(ltNow.tm_mon), str(ltNow.tm_mday)])
        )

        r = {}
        try:
            r = requests.get(url).json().get("results")
        except:
            pass

        if r.get("sunrise", None):
            try:
                dtSunrise = datetime.datetime.astimezone(
                    datetime.datetime.fromisoformat(r["sunrise"])
                )
                sunrise = dtSunrise.hour + (1 if dtSunrise.minute >= 30 else 0)
            except:
                pass

        if r.get("sunset", None):
            try:
                dtSunset = datetime.datetime.astimezone(
                    datetime.datetime.fromisoformat(r["sunset"])
                )
                sunset = dtSunset.hour + (1 if dtSunset.minute >= 30 else 0)
            except:
                pass

        master.settings["sunrise"] = sunrise
        master.settings["sunset"] = sunset

    tomorrow = datetime.datetime.combine(
        datetime.datetime.today(), datetime.time(hour=1)
    ) + datetime.timedelta(days=1)
    diff = tomorrow - datetime.datetime.now()
    master.queue_background_task({"cmd": "sunrise"}, diff.total_seconds())


#
# End functions
#
##############################

##############################
#
# Begin global vars
#

data = ""
dataLen = 0
ignoredData = bytearray()
msg = bytearray()
msgLen = 0

numInitMsgsToSend = 10
msgRxCount = 0

idxSlaveToSendNextHeartbeat = 0
timeLastkWhDelivered = time.time()
timeLastkWhSaved = time.time()
timeLastHeartbeatDebugOutput = 0

webMsgPacked = ""
webMsgMaxSize = 300
webMsgResult = 0

timeTo0Aafter06 = 0
timeToRaise2A = 0

#
# End global vars
#
##############################


##############################
#
# Begin main program
#

# Instantiate necessary classes
master = TWCMaster(fakeTWCID, config)

# Instantiate all modules in the modules_available list automatically
for module in modules_available:
    modulename = []
    if str(module).find(".") != -1:
        modulename = str(module).split(".")

    try:
        # Pre-emptively skip modules that we know are not configured
        configlocation = master.translateModuleNameToConfig(modulename)
        if (
            not config.get(configlocation[0], {})
            .get(configlocation[1], {})
            .get("enabled", 1)
        ):
            # We can see that this module is explicitly disabled in config, skip it
            continue

        moduleref = importlib.import_module("TWCManager." + module)
        modclassref = getattr(moduleref, modulename[1])
        modinstance = modclassref(master)

        # Register the new module with master class, so every other module can
        # interact with it
        master.registerModule(
            {"name": modulename[1], "ref": modinstance, "type": modulename[0]}
        )
    except ImportError as e:
        logger.error(
            "%s: " + str(e) + ", when importing %s, not using %s",
            "ImportError",
            module,
            module,
            extra={"colored": "red"},
        )
    except ModuleNotFoundError as e:
        logger.info(
            "%s: " + str(e) + ", when importing %s, not using %s",
            "ModuleNotFoundError",
            module,
            module,
            extra={"colored": "red"},
        )
    except:
        raise


# Load settings from file
master.loadSettings()

# Create a background thread to handle tasks that take too long on the main
# thread.  For a primer on threads in Python, see:
# http://www.laurentluce.com/posts/python-threads-synchronization-locks-rlocks-semaphores-conditions-events-and-queues/
backgroundTasksThread = threading.Thread(target=background_tasks_thread, args=(master,))
backgroundTasksThread.daemon = True
backgroundTasksThread.start()

master.queue_background_task({"cmd": "sunrise"}, 30)

logger.info(
    "TWC Manager starting as fake %s with id %02X%02X and sign %02X"
    % (
        ("Master" if config["config"]["fakeMaster"] else "Slave"),
        ord(fakeTWCID[0:1]),
        ord(fakeTWCID[1:2]),
        ord(master.getSlaveSign()),
    )
)

while True:
    try:
        # In this area, we always send a linkready message when we first start.
        # Whenever there is no data available from other TWCs to respond to,
        # we'll loop back to this point to send another linkready or heartbeat
        # message. By only sending our periodic messages when no incoming
        # message data is available, we reduce the chance that we will start
        # transmitting a message in the middle of an incoming message, which
        # would corrupt both messages.

        # Add a 25ms sleep to prevent pegging pi's CPU at 100%. Lower CPU means
        # less power used and less waste heat.
        time.sleep(0.025)

        now = time.time()

        if config["config"]["fakeMaster"] == 1:
            # A real master sends 5 copies of linkready1 and linkready2 whenever
            # it starts up, which we do here.
            # It doesn't seem to matter if we send these once per second or once
            # per 100ms so I do once per 100ms to get them over with.
            if numInitMsgsToSend > 5:
                master.send_master_linkready1()
                time.sleep(0.1)  # give slave time to respond
                numInitMsgsToSend -= 1
            elif numInitMsgsToSend > 0:
                master.send_master_linkready2()
                time.sleep(0.1)  # give slave time to respond
                numInitMsgsToSend = numInitMsgsToSend - 1
            else:
                # After finishing the 5 startup linkready1 and linkready2
                # messages, master will send a heartbeat message to every slave
                # it's received a linkready message from. Do that here.
                # A real master would keep sending linkready messages periodically
                # as long as no slave was connected, but since real slaves send
                # linkready once every 10 seconds till they're connected to a
                # master, we'll just wait for that.
                if time.time() - master.getTimeLastTx() >= 1.0:
                    # It's been about a second since our last heartbeat.
                    if master.countSlaveTWC() > 0:
                        slaveTWC = master.getSlaveTWC(idxSlaveToSendNextHeartbeat)
                        if time.time() - slaveTWC.timeLastRx > 26:
                            # A real master stops sending heartbeats to a slave
                            # that hasn't responded for ~26 seconds. It may
                            # still send the slave a heartbeat every once in
                            # awhile but we're just going to scratch the slave
                            # from our little black book and add them again if
                            # they ever send us a linkready.
                            logger.info(
                                "WARNING: We haven't heard from slave "
                                "%02X%02X for over 26 seconds.  "
                                "Stop sending them heartbeat messages."
                                % (slaveTWC.TWCID[0], slaveTWC.TWCID[1])
                            )
                            master.deleteSlaveTWC(slaveTWC.TWCID)
                        else:
                            slaveTWC.send_master_heartbeat()

                        idxSlaveToSendNextHeartbeat = idxSlaveToSendNextHeartbeat + 1
                        if idxSlaveToSendNextHeartbeat >= master.countSlaveTWC():
                            idxSlaveToSendNextHeartbeat = 0
                        time.sleep(0.1)  # give slave time to respond
        else:
            # As long as a slave is running, it sends link ready messages every
            # 10 seconds. They trigger any master on the network to handshake
            # with the slave and the master then sends a status update from the
            # slave every 1-3 seconds. Master's status updates trigger the slave
            # to send back its own status update.
            # As long as master has sent a status update within the last 10
            # seconds, slaves don't send link ready.
            # I've also verified that masters don't care if we stop sending link
            # ready as long as we send status updates in response to master's
            # status updates.
            if (
                config["config"]["fakeMaster"] != 2
                and time.time() - master.getTimeLastTx() >= 10.0
            ):
                logger.info(
                    "Advertise fake slave %02X%02X with sign %02X is "
                    "ready to link once per 10 seconds as long as master "
                    "hasn't sent a heartbeat in the last 10 seconds."
                    % (
                        ord(fakeTWCID[0:1]),
                        ord(fakeTWCID[1:2]),
                        ord(master.getSlaveSign()),
                    )
                )
                master.send_slave_linkready()

        # See if there's any message from the web interface.
        if master.getModuleByName("WebIPCControl"):
            master.getModuleByName("WebIPCControl").processIPC()

        # If it has been more than 2 minutes since the last kWh value,
        # queue the command to request it from slaves
        if config["config"]["fakeMaster"] == 1 and (
            (time.time() - master.lastkWhMessage) > (60 * 2)
        ):
            master.lastkWhMessage = time.time()
            master.queue_background_task({"cmd": "getLifetimekWh"})

        # If it has been more than 1 minute since the last VIN query with no
        # response, and if we haven't queried more than 5 times already for this
        # slave TWC, repeat the query
        master.retryVINQuery()

        ########################################################################
        # See if there's an incoming message on the input interface.

        timeMsgRxStart = time.time()
        actualDataLen = 0
        while True:
            now = time.time()
            dataLen = master.getInterfaceModule().getBufferLen()
            if dataLen == 0:
                if msgLen == 0:
                    # No message data waiting and we haven't received the
                    # start of a new message yet. Break out of inner while
                    # to continue at top of outer while loop where we may
                    # decide to send a periodic message.
                    break
                else:
                    # No message data waiting but we've received a partial
                    # message that we should wait to finish receiving.
                    if now - timeMsgRxStart >= 2.0:
                        logger.log(
                            logging.INFO9,
                            "Msg timeout ("
                            + hex_str(ignoredData)
                            + ") "
                            + hex_str(msg[0:msgLen]),
                        )
                        msgLen = 0
                        ignoredData = bytearray()
                        break

                    time.sleep(0.025)
                    continue
            else:
                actualDataLen = dataLen
                dataLen = 1
                data = master.getInterfaceModule().read(dataLen)

            if dataLen != 1:
                # This should never happen
                logger.info("WARNING: No data available.")
                break

            timeMsgRxStart = now
            timeLastRx = now
            if msgLen == 0 and len(data) > 0 and data[0] != 0xC0:
                # We expect to find these non-c0 bytes between messages, so
                # we don't print any warning at standard debug levels.
                logger.log(
                    logging.DEBUG2, "Ignoring byte %02X between messages." % (data[0])
                )
                ignoredData += data
                continue
            elif msgLen > 0 and msgLen < 15 and len(data) > 0 and data[0] == 0xC0:
                # If you see this when the program is first started, it
                # means we started listening in the middle of the TWC
                # sending a message so we didn't see the whole message and
                # must discard it. That's unavoidable.
                # If you see this any other time, it means there was some
                # corruption in what we received. It's normal for that to
                # happen every once in awhile but there may be a problem
                # such as incorrect termination or bias resistors on the
                # rs485 wiring if you see it frequently.
                logger.debug(
                    "Found end of message before full-length message received.  "
                    "Discard and wait for new message."
                )

                msg = data
                msgLen = 1
                continue
            elif dataLen and len(data) == 0:
                logger.error(
                    "We received a buffer length of %s from the RS485 module, but data buffer length is %s. This should not occur."
                    % (str(actualDataLen), str(len(data)))
                )

            if msgLen == 0:
                msg = bytearray()
            msg += data
            msgLen += 1

            # Messages are usually 17 bytes or longer and end with \xc0\xfe.
            # However, when the network lacks termination and bias
            # resistors, the last byte (\xfe) may be corrupted or even
            # missing, and you may receive additional garbage bytes between
            # messages.
            #
            # TWCs seem to account for corruption at the end and between
            # messages by simply ignoring anything after the final \xc0 in a
            # message, so we use the same tactic. If c0 happens to be within
            # the corrupt noise between messages, we ignore it by starting a
            # new message whenever we see a c0 before 15 or more bytes are
            # received.
            #
            # Uncorrupted messages can be over 17 bytes long when special
            # values are "escaped" as two bytes. See notes in sendMsg.
            #
            # To prevent most noise between messages, add a 120ohm
            # "termination" resistor in parallel to the D+ and D- lines.
            # Also add a 680ohm "bias" resistor between the D+ line and +5V
            # and a second 680ohm "bias" resistor between the D- line and
            # ground. See here for more information:
            #   https://www.ni.com/support/serial/resinfo.htm
            #   http://www.ti.com/lit/an/slyt514/slyt514.pdf
            # This explains what happens without "termination" resistors:
            #   https://e2e.ti.com/blogs_/b/analogwire/archive/2016/07/28/rs-485-basics-when-termination-is-necessary-and-how-to-do-it-properly
            if msgLen >= 16 and data[0] == 0xC0:
                break

        if msgLen >= 16:
            msg = unescape_msg(msg, msgLen)
            # Set msgLen = 0 at start so we don't have to do it on errors below.
            # len($msg) now contains the unescaped message length.
            msgLen = 0

            msgRxCount += 1

            # When the sendTWCMsg web command is used to send a message to the
            # TWC, it sets lastTWCResponseMsg = b''.  When we see that here,
            # set lastTWCResponseMsg to any unusual message received in response
            # to the sent message.  Never set lastTWCResponseMsg to a commonly
            # repeated message like master or slave linkready, heartbeat, or
            # voltage/kWh report.
            if (
                master.lastTWCResponseMsg == b""
                and msg[0:2] != b"\xFB\xE0"
                and msg[0:2] != b"\xFD\xE0"
                and msg[0:2] != b"\xFC\xE1"
                and msg[0:2] != b"\xFB\xE2"
                and msg[0:2] != b"\xFD\xE2"
                and msg[0:2] != b"\xFB\xEB"
                and msg[0:2] != b"\xFD\xEB"
                and msg[0:2] != b"\xFD\xE0"
            ):
                master.lastTWCResponseMsg = msg

            logger.log(
                logging.INFO9,
                "Rx@" + ": (" + hex_str(ignoredData) + ") " + hex_str(msg) + "",
            )

            ignoredData = bytearray()

            # After unescaping special values and removing the leading and
            # trailing C0 bytes, the messages we know about are always 14 bytes
            # long in original TWCs, or 16 bytes in newer TWCs (protocolVersion
            # == 2).
            if len(msg) != 14 and len(msg) != 16 and len(msg) != 20:
                logger.info(
                    "ERROR: Ignoring message of unexpected length %d: %s"
                    % (len(msg), hex_str(msg))
                )
                continue

            checksumExpected = msg[len(msg) - 1]
            checksum = 0
            for i in range(1, len(msg) - 1):
                checksum += msg[i]

            if (checksum & 0xFF) != checksumExpected:
                logger.info(
                    "ERROR: Checksum %X does not match %02X.  Ignoring message: %s"
                    % (checksum, checksumExpected, hex_str(msg))
                )
                continue

            if config["config"]["fakeMaster"] == 1:
                ############################
                # Pretend to be a master TWC

                foundMsgMatch = False
                # We end each regex message search below with \Z instead of $
                # because $ will match a newline at the end of the string or the
                # end of the string (even without the re.MULTILINE option), and
                # sometimes our strings do end with a newline character that is
                # actually the CRC byte with a value of 0A or 0D.
                msgMatch = re.search(b"^\xfd\xb1(..)\x00\x00.+\Z", msg, re.DOTALL)
                if msgMatch and foundMsgMatch == False:
                    # Handle acknowledgement of Start command
                    foundMsgMatch = True
                    senderID = msgMatch.group(1)

                msgMatch = re.search(b"^\xfd\xb2(..)\x00\x00.+\Z", msg, re.DOTALL)
                if msgMatch and foundMsgMatch == False:
                    # Handle acknowledgement of Stop command
                    foundMsgMatch = True
                    senderID = msgMatch.group(1)

                msgMatch = re.search(
                    b"^\xfd\xe2(..)(.)(..)\x00\x00\x00\x00\x00\x00.+\Z", msg, re.DOTALL
                )
                if msgMatch and foundMsgMatch == False:
                    # Handle linkready message from slave.
                    #
                    # We expect to see one of these before we start sending our
                    # own heartbeat message to slave.
                    # Once we start sending our heartbeat to slave once per
                    # second, it should no longer send these linkready messages.
                    # If slave doesn't hear master's heartbeat for around 10
                    # seconds, it sends linkready once per 10 seconds and starts
                    # flashing its red LED 4 times with the top green light on.
                    # Red LED stops flashing if we start sending heartbeat
                    # again.
                    foundMsgMatch = True
                    senderID = msgMatch.group(1)
                    sign = msgMatch.group(2)
                    maxAmps = ((msgMatch.group(3)[0] << 8) + msgMatch.group(3)[1]) / 100

                    logger.info(
                        "%.2f amp slave TWC %02X%02X is ready to link.  Sign: %s"
                        % (maxAmps, senderID[0], senderID[1], hex_str(sign))
                    )

                    if maxAmps >= 80:
                        # U.S. chargers need a spike to 21A to cancel a 6A
                        # charging limit imposed in an Oct 2017 Tesla car
                        # firmware update. See notes where
                        # spikeAmpsToCancel6ALimit is used.
                        master.setSpikeAmps(21)
                    else:
                        # EU chargers need a spike to only 16A.  This value
                        # comes from a forum post and has not been directly
                        # tested.
                        master.setSpikeAmps(16)

                    if senderID == fakeTWCID:
                        logger.info(
                            "Slave TWC %02X%02X reports same TWCID as master.  "
                            "Slave should resolve by changing its TWCID."
                            % (senderID[0], senderID[1])
                        )
                        # I tested sending a linkready to a real master with the
                        # same TWCID as master and instead of master sending back
                        # its heartbeat message, it sent 5 copies of its
                        # linkready1 and linkready2 messages. Those messages
                        # will prompt a real slave to pick a new random value
                        # for its TWCID.
                        #
                        # We mimic that behavior by setting numInitMsgsToSend =
                        # 10 to make the idle code at the top of the for()
                        # loop send 5 copies of linkready1 and linkready2.
                        numInitMsgsToSend = 10
                        continue

                    # We should always get this linkready message at least once
                    # and generally no more than once, so this is a good
                    # opportunity to add the slave to our known pool of slave
                    # devices.
                    slaveTWC = master.newSlave(senderID, maxAmps)

                    if (
                        slaveTWC.protocolVersion == 1
                        and slaveTWC.minAmpsTWCSupports == 6
                    ):
                        if len(msg) == 14:
                            slaveTWC.protocolVersion = 1
                            slaveTWC.minAmpsTWCSupports = 5
                        elif len(msg) == 16:
                            slaveTWC.protocolVersion = 2
                            slaveTWC.minAmpsTWCSupports = 6

                        logger.info(
                            "Set slave TWC %02X%02X protocolVersion to %d, minAmpsTWCSupports to %d."
                            % (
                                senderID[0],
                                senderID[1],
                                slaveTWC.protocolVersion,
                                slaveTWC.minAmpsTWCSupports,
                            )
                        )

                    # We expect maxAmps to be 80 on U.S. chargers and 32 on EU
                    # chargers. Either way, don't allow
                    # slaveTWC.wiringMaxAmps to be greater than maxAmps.
                    if slaveTWC.wiringMaxAmps > maxAmps:
                        logger.info(
                            "\n\n!!! DANGER DANGER !!!\nYou have set wiringMaxAmpsPerTWC to "
                            + str(config["config"]["wiringMaxAmpsPerTWC"])
                            + " which is greater than the max "
                            + str(maxAmps)
                            + " amps your charger says it can handle.  "
                            "Please review instructions in the source code and consult an "
                            "electrician if you don't know what to do."
                        )
                        slaveTWC.wiringMaxAmps = maxAmps / 4

                    # Make sure we print one SHB message after a slave
                    # linkready message is received by clearing
                    # lastHeartbeatDebugOutput. This helps with debugging
                    # cases where I can't tell if we responded with a
                    # heartbeat or not.
                    slaveTWC.lastHeartbeatDebugOutput = ""

                    slaveTWC.timeLastRx = time.time()
                    slaveTWC.send_master_heartbeat()
                else:
                    msgMatch = re.search(
                        b"\A\xfd\xe0(..)(..)(.......+?).\Z", msg, re.DOTALL
                    )
                if msgMatch and foundMsgMatch == False:
                    # Handle heartbeat message from slave.
                    #
                    # These messages come in as a direct response to each
                    # heartbeat message from master. Slave does not send its
                    # heartbeat until it gets one from master first.
                    # A real master sends heartbeat to a slave around once per
                    # second, so we do the same near the top of this for()
                    # loop. Thus, we should receive a heartbeat reply from the
                    # slave around once per second as well.
                    foundMsgMatch = True
                    senderID = msgMatch.group(1)
                    receiverID = msgMatch.group(2)
                    heartbeatData = msgMatch.group(3)

                    try:
                        slaveTWC = master.getSlaveByID(senderID)
                    except KeyError:
                        # Normally, a slave only sends us a heartbeat message if
                        # we send them ours first, so it's not expected we would
                        # hear heartbeat from a slave that's not in our list.
                        logger.info(
                            "ERROR: Received heartbeat message from "
                            "slave %02X%02X that we've not met before."
                            % (senderID[0], senderID[1])
                        )
                        continue

                    if fakeTWCID == receiverID:
                        slaveTWC.receive_slave_heartbeat(heartbeatData)
                    else:
                        # I've tried different fakeTWCID values to verify a
                        # slave will send our fakeTWCID back to us as
                        # receiverID. However, I once saw it send receiverID =
                        # 0000.
                        # I'm not sure why it sent 0000 and it only happened
                        # once so far, so it could have been corruption in the
                        # data or an unusual case.
                        logger.info(
                            "WARNING: Slave TWC %02X%02X status data: "
                            "%s sent to unknown TWC %02X%02X."
                            % (
                                senderID[0],
                                senderID[1],
                                hex_str(heartbeatData),
                                receiverID[0],
                                receiverID[1],
                            )
                        )
                else:
                    msgMatch = re.search(
                        b"\A\xfd\xeb(..)(....)(..)(..)(..)(.+?).\Z", msg, re.DOTALL
                    )
                if msgMatch and foundMsgMatch == False:
                    # Handle kWh total and voltage message from slave.
                    #
                    # This message can only be generated by TWCs running newer
                    # firmware.  I believe it's only sent as a response to a
                    # message from Master in this format:
                    #   FB EB <Master TWCID> <Slave TWCID> 00 00 00 00 00 00 00 00 00
                    # According to FuzzyLogic, this message has the following
                    # format on an EU (3-phase) TWC:
                    #   FD EB <Slave TWCID> 00000038 00E6 00F1 00E8 00
                    #   00000038 (56) is the total kWh delivered to cars
                    #     by this TWC since its construction.
                    #   00E6 (230) is voltage on phase A
                    #   00F1 (241) is voltage on phase B
                    #   00E8 (232) is voltage on phase C
                    #
                    # I'm guessing in world regions with two-phase power that
                    # this message would be four bytes shorter, but the pattern
                    # above will match a message of any length that starts with
                    # FD EB.
                    foundMsgMatch = True
                    senderID = msgMatch.group(1)
                    lifetimekWh = msgMatch.group(2)
                    kWh = (
                        (lifetimekWh[0] << 24)
                        + (lifetimekWh[1] << 16)
                        + (lifetimekWh[2] << 8)
                        + lifetimekWh[3]
                    )
                    vPhaseA = msgMatch.group(3)
                    voltsPhaseA = (vPhaseA[0] << 8) + vPhaseA[1]
                    vPhaseB = msgMatch.group(4)
                    voltsPhaseB = (vPhaseB[0] << 8) + vPhaseB[1]
                    vPhaseC = msgMatch.group(5)
                    voltsPhaseC = (vPhaseC[0] << 8) + vPhaseC[1]
                    data = msgMatch.group(6)

                    logger.info(
                        "Slave TWC %02X%02X: Delivered %d kWh, voltage per phase: (%d, %d, %d).",
                        senderID[0],
                        senderID[1],
                        kWh,
                        voltsPhaseA,
                        voltsPhaseB,
                        voltsPhaseC,
                        extra={
                            "logtype": "slave_status",
                            "TWCID": senderID,
                            "kWh": kWh,
                            "voltsPerPhase": [voltsPhaseA, voltsPhaseB, voltsPhaseC],
                        },
                    )

                    # Update the timestamp of the last reciept of this message
                    master.lastkWhMessage = time.time()

                    # Every time we get this message, we re-queue the query
                    master.queue_background_task({"cmd": "getLifetimekWh"})

                    # Update this detail for the Slave TWC
                    master.updateSlaveLifetime(
                        senderID, kWh, voltsPhaseA, voltsPhaseB, voltsPhaseC
                    )

                else:
                    msgMatch = re.search(
                        b"\A\xfd(\xee|\xef|\xf1)(..)(.+?).\Z", msg, re.DOTALL
                    )
                if msgMatch and foundMsgMatch == False:
                    # Get 7 characters of VIN from slave. (XE is first 7, XF second 7)
                    #
                    # This message can only be generated by TWCs running newer
                    # firmware.  I believe it's only sent as a response to a
                    # message from Master in this format:
                    #   FB EE <Master TWCID> <Slave TWCID> 00 00 00 00 00 00 00 00 00

                    # Response message is FD EE <Slave TWCID> VV VV VV VV VV VV VV where VV is an ascii character code
                    # representing a letter or number. VV will be all zero when car CAN communication is disabled
                    # (DIP switch 2 down) or when a non-Tesla vehicle is plugged in using something like a JDapter.

                    foundMsgMatch = True
                    vinPart = msgMatch.group(1)
                    senderID = msgMatch.group(2)
                    data = msgMatch.group(3)

                    logger.log(
                        logging.INFO6,
                        "Slave TWC %02X%02X reported VIN data: %s."
                        % (senderID[0], senderID[1], hex_str(data)),
                    )
                    slaveTWC = master.getSlaveByID(senderID)
                    if vinPart == b"\xee":
                        vinPart = 0
                    if vinPart == b"\xef":
                        vinPart = 1
                    if vinPart == b"\xf1":
                        vinPart = 2
                    slaveTWC.VINData[vinPart] = data.decode("utf-8").rstrip("\x00")
                    if vinPart < 2:
                        vinPart += 1
                        master.queue_background_task(
                            {
                                "cmd": "getVehicleVIN",
                                "slaveTWC": senderID,
                                "vinPart": str(vinPart),
                            }
                        )
                    else:
                        potentialVIN = "".join(slaveTWC.VINData)

                        # Ensure we have a valid VIN
                        if len(potentialVIN) == 17:
                            # Record Vehicle VIN
                            slaveTWC.currentVIN = potentialVIN

                            # Clear VIN retry timer
                            slaveTWC.lastVINQuery = 0
                            slaveTWC.vinQueryAttempt = 0

                            # Record this vehicle being connected
                            master.recordVehicleVIN(slaveTWC)

                            # Send VIN data to Status modules
                            master.updateVINStatus()

                            # Establish if this VIN should be able to charge
                            # If not, send stop command
                            master.queue_background_task(
                                {
                                    "cmd": "checkVINEntitlement",
                                    "subTWC": slaveTWC,
                                }
                            )

                            vinPart += 1
                        else:
                            # Unfortunately the VIN was not the right length.
                            # Re-request VIN
                            master.queue_background_task(
                                {
                                    "cmd": "getVehicleVIN",
                                    "slaveTWC": slaveTWC.TWCID,
                                    "vinPart": 0,
                                }
                            )

                    logger.log(
                        logging.INFO6,
                        "Current VIN string is: %s at part %d."
                        % (str(slaveTWC.VINData), vinPart),
                    )

                else:
                    msgMatch = re.search(
                        b"\A\xfc(\xe1|\xe2)(..)(.)\x00\x00\x00\x00\x00\x00\x00\x00.+\Z",
                        msg,
                        re.DOTALL,
                    )
                if msgMatch and foundMsgMatch == False:
                    foundMsgMatch = True
                    logger.info(
                        "ERROR: TWC is set to Master mode so it can't be controlled by TWCManager.  "
                        "Search installation instruction PDF for 'rotary switch' and set "
                        "switch so its arrow points to F on the dial."
                    )
                if foundMsgMatch == False:
                    logger.info(
                        "*** UNKNOWN MESSAGE FROM SLAVE:"
                        + hex_str(msg)
                        + "\nPlease private message user CDragon at http://teslamotorsclub.com "
                        "with a copy of this error."
                    )
            else:
                ###########################
                # Pretend to be a slave TWC

                foundMsgMatch = False
                msgMatch = re.search(
                    b"\A\xfc\xe1(..)(.)\x00\x00\x00\x00\x00\x00\x00\x00+?.\Z",
                    msg,
                    re.DOTALL,
                )
                if msgMatch and foundMsgMatch == False:
                    # Handle linkready1 from master.
                    # See notes in send_master_linkready1() for details.
                    foundMsgMatch = True
                    senderID = msgMatch.group(1)
                    sign = msgMatch.group(2)
                    master.setMasterTWCID(senderID)

                    # This message seems to always contain seven 00 bytes in its
                    # data area. If we ever get this message with non-00 data
                    # we'll print it as an unexpected message.
                    logger.info(
                        "Master TWC %02X%02X Linkready1.  Sign: %s"
                        % (senderID[0], senderID[1], hex_str(sign))
                    )

                    if senderID == fakeTWCID:
                        master.master_id_conflict()

                    # Other than picking a new fakeTWCID if ours conflicts with
                    # master, it doesn't seem that a real slave will make any
                    # sort of direct response when sent a master's linkready1 or
                    # linkready2.

                else:
                    msgMatch = re.search(
                        b"\A\xfb\xe2(..)(.)\x00\x00\x00\x00\x00\x00\x00\x00+?.\Z",
                        msg,
                        re.DOTALL,
                    )
                if msgMatch and foundMsgMatch == False:
                    # Handle linkready2 from master.
                    # See notes in send_master_linkready2() for details.
                    foundMsgMatch = True
                    senderID = msgMatch.group(1)
                    sign = msgMatch.group(2)
                    master.setMasterTWCID(senderID)

                    # This message seems to always contain seven 00 bytes in its
                    # data area. If we ever get this message with non-00 data
                    # we'll print it as an unexpected message.

                    logger.info(
                        "Master TWC %02X%02X Linkready2.  Sign: %s"
                        % (senderID[0], senderID[1], hex_str(sign))
                    )

                    if senderID == fakeTWCID:
                        master.master_id_conflict()
                else:
                    msgMatch = re.search(
                        b"\A\xfb\xe0(..)(..)(.......+?).\Z", msg, re.DOTALL
                    )
                if msgMatch and foundMsgMatch == False:
                    # Handle heartbeat message from Master.
                    foundMsgMatch = True
                    senderID = msgMatch.group(1)
                    receiverID = msgMatch.group(2)
                    heartbeatData = msgMatch.group(3)
                    master.setMasterTWCID(senderID)
                    try:
                        slaveTWC = master.slaveTWCs[receiverID]
                    except KeyError:
                        slaveTWC = master.newSlave(receiverID, 80)

                    slaveTWC.masterHeartbeatData = heartbeatData

                    if receiverID != fakeTWCID:
                        # This message was intended for another slave.
                        # Ignore it.
                        logger.log(
                            logging.DEBUG2,
                            "Master %02X%02X sent "
                            "heartbeat message %s to receiver %02X%02X "
                            "that isn't our fake slave."
                            % (
                                senderID[0],
                                senderID[1],
                                hex_str(heartbeatData),
                                receiverID[0],
                                receiverID[1],
                            ),
                        )
                        continue

                    amps = (
                        master.slaveHeartbeatData[1] << 8
                    ) + master.slaveHeartbeatData[2]
                    master.addkWhDelivered(
                        (master.convertAmpsToWatts(amps / 100) / 1000 / 60 / 60)
                        * (now - timeLastkWhDelivered)
                    )
                    timeLastkWhDelivered = now
                    if time.time() - timeLastkWhSaved >= 300.0:
                        timeLastkWhSaved = now
                        logger.log(
                            logging.INFO9,
                            "Fake slave has delivered %.3fkWh"
                            % (master.getkWhDelivered()),
                        )
                        # Save settings to file
                        master.queue_background_task({"cmd": "saveSettings"})

                    if heartbeatData[0] == 0x07:
                        # Lower amps in use (not amps allowed) by 2 for 10
                        # seconds. Set state to 07.
                        master.slaveHeartbeatData[0] = heartbeatData[0]
                        timeToRaise2A = now + 10
                        amps -= 280
                        master.slaveHeartbeatData[3] = (amps >> 8) & 0xFF
                        master.slaveHeartbeatData[4] = amps & 0xFF
                    elif heartbeatData[0] == 0x06:
                        # Raise amp setpoint by 2 permanently and reply with
                        # state 06.  After 44 seconds, report state 0A.
                        timeTo0Aafter06 = now + 44
                        master.slaveHeartbeatData[0] = heartbeatData[0]
                        amps += 200
                        master.slaveHeartbeatData[1] = (amps >> 8) & 0xFF
                        master.slaveHeartbeatData[2] = amps & 0xFF
                        amps -= 80
                        master.slaveHeartbeatData[3] = (amps >> 8) & 0xFF
                        master.slaveHeartbeatData[4] = amps & 0xFF
                    elif (
                        heartbeatData[0] == 0x05
                        or heartbeatData[0] == 0x08
                        or heartbeatData[0] == 0x09
                    ):
                        if ((heartbeatData[1] << 8) + heartbeatData[2]) > 0:
                            # A real slave mimics master's status bytes [1]-[2]
                            # representing max charger power even if the master
                            # sends it a crazy value.
                            master.slaveHeartbeatData[1] = heartbeatData[1]
                            master.slaveHeartbeatData[2] = heartbeatData[2]

                            ampsUsed = (heartbeatData[1] << 8) + heartbeatData[2]
                            ampsUsed -= 80
                            master.slaveHeartbeatData[3] = (ampsUsed >> 8) & 0xFF
                            master.slaveHeartbeatData[4] = ampsUsed & 0xFF
                    elif heartbeatData[0] == 0:
                        if timeTo0Aafter06 > 0 and timeTo0Aafter06 < now:
                            timeTo0Aafter06 = 0
                            master.slaveHeartbeatData[0] = 0x0A
                        elif timeToRaise2A > 0 and timeToRaise2A < now:
                            # Real slave raises amps used by 2 exactly 10
                            # seconds after being sent into state 07. It raises
                            # a bit slowly and sets its state to 0A 13 seconds
                            # after state 07. We aren't exactly emulating that
                            # timing here but hopefully close enough.
                            timeToRaise2A = 0
                            amps -= 80
                            master.slaveHeartbeatData[3] = (amps >> 8) & 0xFF
                            master.slaveHeartbeatData[4] = amps & 0xFF
                            master.slaveHeartbeatData[0] = 0x0A
                    elif heartbeatData[0] == 0x02:
                        logger.info(
                            "Master heartbeat contains error %ld: %s"
                            % (heartbeatData[1], hex_str(heartbeatData))
                        )
                    else:
                        logger.info("UNKNOWN MHB state %s" % (hex_str(heartbeatData)))

                    # Slaves always respond to master's heartbeat by sending
                    # theirs back.
                    slaveTWC.send_slave_heartbeat(senderID)
                    slaveTWC.print_status(master.slaveHeartbeatData)
                else:
                    msgMatch = re.search(
                        b"\A\xfc\x1d\x00\x00\x00\x00\x00\x00\x00\x00\x00\x00\x00+?.\Z",
                        msg,
                        re.DOTALL,
                    )
                if msgMatch and foundMsgMatch == False:
                    # Handle 2-hour idle message
                    #
                    # This message is sent from a Master TWC three times in a
                    # row every 2 hours:
                    #   c0 fc 1d 00 00 00 00 00 00 00 00 00 00 00 1d c0
                    #
                    # I'd say this is used to indicate the master is still
                    # alive, but it doesn't contain the Master's TWCID or any other
                    # data so I don't see what any receiving TWC can do with it.
                    #
                    # I suspect this message is only sent when the master
                    # doesn't see any other TWCs on the network, so I don't
                    # bother to have our fake master send these messages being
                    # as there's no point in playing a fake master with no
                    # slaves around.
                    foundMsgMatch = True
                    logger.info("Received 2-hour idle message from Master.")
                else:
                    msgMatch = re.search(
                        b"\A\xfd\xe2(..)(.)(..)\x00\x00\x00\x00\x00\x00.+\Z",
                        msg,
                        re.DOTALL,
                    )
                if msgMatch and foundMsgMatch == False:
                    # Handle linkready message from slave on network that
                    # presumably isn't us.
                    foundMsgMatch = True
                    senderID = msgMatch.group(1)
                    sign = msgMatch.group(2)
                    maxAmps = ((msgMatch.group(3)[0] << 8) + msgMatch.group(3)[1]) / 100
                    logger.info(
                        "%.2f amp slave TWC %02X%02X is ready to link.  Sign: %s"
                        % (maxAmps, senderID[0], senderID[1], hex_str(sign))
                    )
                    if senderID == fakeTWCID:
                        logger.info(
                            "ERROR: Received slave heartbeat message from "
                            "slave %02X%02X that has the same TWCID as our fake slave."
                            % (senderID[0], senderID[1])
                        )
                        continue

                    master.newSlave(senderID, maxAmps)
                else:
                    msgMatch = re.search(
                        b"\A\xfd\xe0(..)(..)(.......+?).\Z", msg, re.DOTALL
                    )
                if msgMatch and foundMsgMatch == False:
                    # Handle heartbeat message from slave on network that
                    # presumably isn't us.
                    foundMsgMatch = True
                    senderID = msgMatch.group(1)
                    receiverID = msgMatch.group(2)
                    heartbeatData = msgMatch.group(3)

                    if senderID == fakeTWCID:
                        logger.info(
                            "ERROR: Received slave heartbeat message from "
                            "slave %02X%02X that has the same TWCID as our fake slave."
                            % (senderID[0], senderID[1])
                        )
                        continue

                    try:
                        slaveTWC = master.slaveTWCs[senderID]
                    except KeyError:
                        # Slave is unlikely to send another linkready since it's
                        # already linked with a real Master TWC, so just assume
                        # it's 80A.
                        slaveTWC = master.newSlave(senderID, 80)

                    slaveTWC.print_status(heartbeatData)
                else:
                    msgMatch = re.search(
                        b"\A\xfb\xeb(..)(..)(\x00\x00\x00\x00\x00\x00\x00\x00\x00+?).\Z",
                        msg,
                        re.DOTALL,
                    )
                if msgMatch and foundMsgMatch == False:
                    # Handle voltage request message.  This is only supported in
                    # Protocol 2 so we always reply with a 16-byte message.
                    foundMsgMatch = True
                    senderID = msgMatch.group(1)
                    receiverID = msgMatch.group(2)

                    if senderID == fakeTWCID:
                        logger.info(
                            "ERROR: Received voltage request message from "
                            "TWC %02X%02X that has the same TWCID as our fake slave."
                            % (senderID[0], senderID[1])
                        )
                        continue

                    logger.log(
                        logging.INFO8,
                        "VRQ from %02X%02X to %02X%02X"
                        % (senderID[0], senderID[1], receiverID[0], receiverID[1]),
                    )

                    if receiverID == fakeTWCID:
                        kWhCounter = int(master.getkWhDelivered())
                        kWhPacked = bytearray(
                            [
                                ((kWhCounter >> 24) & 0xFF),
                                ((kWhCounter >> 16) & 0xFF),
                                ((kWhCounter >> 8) & 0xFF),
                                (kWhCounter & 0xFF),
                            ]
                        )
                        logger.info(
                            "VRS %02X%02X: %dkWh (%s) %dV %dV %dV"
                            % (
                                fakeTWCID[0],
                                fakeTWCID[1],
                                kWhCounter,
                                hex_str(kWhPacked),
                                240,
                                0,
                                0,
                            )
                        )
                        master.getInterfaceModule().send(
                            bytearray(b"\xFD\xEB")
                            + fakeTWCID
                            + kWhPacked
                            + bytearray(b"\x00\xF0\x00\x00\x00\x00\x00")
                        )
                else:
                    msgMatch = re.search(
                        b"\A\xfd\xeb(..)(.........+?).\Z", msg, re.DOTALL
                    )
                if msgMatch and foundMsgMatch == False:
                    # Handle voltage response message.
                    # Example US value:
                    #   FD EB 7777 00000014 00F6 0000 0000 00
                    # EU value (3 phase power):
                    #   FD EB 7777 00000038 00E6 00F1 00E8 00
                    foundMsgMatch = True
                    senderID = msgMatch.group(1)
                    data = msgMatch.group(2)
                    kWhCounter = (
                        (data[0] << 24) + (data[1] << 16) + (data[2] << 8) + data[3]
                    )
                    voltsPhaseA = (data[4] << 8) + data[5]
                    voltsPhaseB = (data[6] << 8) + data[7]
                    voltsPhaseC = (data[8] << 8) + data[9]

                    # Update this detail for the Slave TWC
                    master.updateSlaveLifetime(
                        senderID, kWhCounter, voltsPhaseA, voltsPhaseB, voltsPhaseC
                    )

                    if senderID == fakeTWCID:
                        logger.info(
                            "ERROR: Received voltage response message from "
                            "TWC %02X%02X that has the same TWCID as our fake slave."
                            % (senderID[0], senderID[1])
                        )
                        continue

                    logger.info(
                        "VRS %02X%02X: %dkWh %dV %dV %dV"
                        % (
                            senderID[0],
                            senderID[1],
                            kWhCounter,
                            voltsPhaseA,
                            voltsPhaseB,
                            voltsPhaseC,
                        )
                    )

                if foundMsgMatch == False:
                    logger.info("***UNKNOWN MESSAGE from master: " + hex_str(msg))

    except KeyboardInterrupt:
        logger.info("Exiting after background tasks complete...")
        break

    except Exception as e:
        # Print info about unhandled exceptions, then continue.  Search for
        # 'Traceback' to find these in the log.
        traceback.print_exc()
        logger.info("Unhandled Exception:" + traceback.format_exc())
        # Sleep 5 seconds so the user might see the error.
        time.sleep(5)

# Make sure any volatile data is written to disk before exiting
master.queue_background_task({"cmd": "saveSettings"})

# Wait for background tasks thread to finish all tasks.
# Note that there is no such thing as backgroundTasksThread.stop(). Because we
# set the thread type to daemon, it will be automatically killed when we exit
# this program.
master.backgroundTasksQueue.join()

# Close the input module
master.getInterfaceModule().close()

#
# End main program
#
##############################<|MERGE_RESOLUTION|>--- conflicted
+++ resolved
@@ -35,12 +35,8 @@
 import sys
 import time
 import traceback
-<<<<<<< HEAD
 import datetime
-=======
 import yaml
-from datetime import datetime
->>>>>>> 1759c2ae
 import threading
 from TWCManager.TWCMaster import TWCMaster
 import requests
