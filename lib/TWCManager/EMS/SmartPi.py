--- conflicted
+++ resolved
@@ -110,16 +110,11 @@
             conWatts = 0
             try:
                 for phase in httpResponse.json()["datasets"][0]["phases"]:
-<<<<<<< HEAD
-                    logger.log(logging.INFO8, "Logged " + phase["values"][0]["data"] + " " + phase["values"][0]["unity"] + " for phase " + phase["name"])
-                    genWatts += float(phase["values"][0]["data"])
-=======
                     logger.log(logging.INFO8, "Logged " + str(phase["values"][0]["data"]) + " " + str(phase["values"][0]["unity"]) + " for phase " + str(phase["name"]))
                     if float(phase["values"][0]["data"]) < 0:
                         genWatts += float(phase["values"][0]["data"])
                     else:
                         conWatts += float(phase["values"][0]["data"])
->>>>>>> e9ff2570
             except KeyError:
                 logger.log(logging.INFO4, "Expected Key datasets[0][phases] not found in response from SmartPi API.")
 
