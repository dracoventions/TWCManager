--- conflicted
+++ resolved
@@ -1093,15 +1093,6 @@
     def getCarApiVehicles(self):
         return self.carApiVehicles
 
-<<<<<<< HEAD
-    def resetCarApiLastErrorTime(self, vehicle=None):
-        self.carApiLastErrorTime = 0
-        if vehicle:
-            vehicle.lastErrorTime = 0
-            vehicle.errorCount = 0
-        self.errorCount = 0
-        return True
-=======
     def getMFADevices(self, transaction_id):
         # Requests a list of devices we can use for MFA
         url = f("https://auth.tesla.com/oauth2/v3/authorize/mfa/factors?transaction_id={transaction_id}")
@@ -1134,7 +1125,14 @@
         else:
             data = {"transaction_id": transactionID}
             return self.apiLoginPhaseTwo(data)
->>>>>>> 9c0ba654
+
+    def resetCarApiLastErrorTime(self, vehicle=None):
+        self.carApiLastErrorTime = 0
+        if vehicle:
+            vehicle.lastErrorTime = 0
+            vehicle.errorCount = 0
+        self.errorCount = 0
+        return True
 
     def setCarApiBearerToken(self, token=None):
         if token:
