from termcolor import colored
from ww import f
from datetime import datetime


class TWCSlave:

    import re
    import time

    config = None
    configConfig = None
    debugLevel = 0
    TWCID = None
    lastVINQuery = 0
    maxAmps = None
    master = None
    vinQueryAttempt = 0

    # Protocol 2 TWCs tend to respond to commands sent using protocol 1, so
    # default to that till we know for sure we're talking to protocol 2.
    protocolVersion = 1
    minAmpsTWCSupports = 6
    masterHeartbeatData = bytearray(b"\x00\x00\x00\x00\x00\x00\x00\x00\x00")
    timeLastRx = time.time()

    # reported* vars below are reported to us in heartbeat messages from a Slave
    # TWC.
    reportedAmpsMax = 0
    reportedAmpsActual = 0
    reportedState = 0
    reportedAmpsLast = -1

    # history* vars are used to track power usage over time
    historyAvgAmps = 0
    historyNumSamples = 0

    # reportedAmpsActual frequently changes by small amounts, like 5.14A may
    # frequently change to 5.23A and back.
    # reportedAmpsActualSignificantChangeMonitor is set to reportedAmpsActual
    # whenever reportedAmpsActual is at least 0.8A different than
    # reportedAmpsActualSignificantChangeMonitor. Whenever
    # reportedAmpsActualSignificantChangeMonitor is changed,
    # timeReportedAmpsActualChangedSignificantly is set to the time of the
    # change. The value of reportedAmpsActualSignificantChangeMonitor should not
    # be used for any other purpose. timeReportedAmpsActualChangedSignificantly
    # is used for things like preventing start and stop charge on a car more
    # than once per minute.
    reportedAmpsActualSignificantChangeMonitor = -1
    timeReportedAmpsActualChangedSignificantly = time.time()

    lastAmpsOffered = -1
    useFlexAmpsToStartCharge = False
    timeLastAmpsOfferedChanged = time.time()
    lastHeartbeatDebugOutput = ""
    timeLastHeartbeatDebugOutput = 0
    wiringMaxAmps = 0
    departureCheckTimes = list()
    lifetimekWh = 0
    voltsPhaseA = 0
    voltsPhaseB = 0
    voltsPhaseC = 0
    isCharging = 0
    VINData = ["", "", ""]
    currentVIN = ""
    lastVIN = ""

    def __init__(self, TWCID, maxAmps, config, master):
        self.config = config
        self.configConfig = self.config.get("config", {})
        self.master = master
        self.TWCID = TWCID
        self.maxAmps = maxAmps

        self.wiringMaxAmps = self.configConfig.get("wiringMaxAmpsPerTWC",6)
        self.useFlexAmpsToStartCharge = self.configConfig.get("useFlexAmpsToStartCharge", False)

    def print_status(self, heartbeatData):

        try:
            debugOutput = "SHB %02X%02X: %02X %05.2f/%05.2fA %02X%02X" % (
                self.TWCID[0],
                self.TWCID[1],
                heartbeatData[0],
                (((heartbeatData[3] << 8) + heartbeatData[4]) / 100),
                (((heartbeatData[1] << 8) + heartbeatData[2]) / 100),
                heartbeatData[5],
                heartbeatData[6],
            )
            if self.protocolVersion == 2:
                debugOutput += " %02X%02X" % (heartbeatData[7], heartbeatData[8])
            debugOutput += "  M"

            if not self.config["config"]["fakeMaster"]:
                debugOutput += " %02X%02X" % (
                    self.master.getMasterTWCID()[0],
                    self.master.getMasterTWCID()[1],
                )

            debugOutput += ": %02X %05.2f/%05.2fA %02X%02X" % (
                self.masterHeartbeatData[0],
                (
                    ((self.masterHeartbeatData[3] << 8) + self.masterHeartbeatData[4])
                    / 100
                ),
                (
                    ((self.masterHeartbeatData[1] << 8) + self.masterHeartbeatData[2])
                    / 100
                ),
                self.masterHeartbeatData[5],
                self.masterHeartbeatData[6],
            )
            if self.protocolVersion == 2:
                debugOutput += " %02X%02X" % (
                    self.masterHeartbeatData[7],
                    self.masterHeartbeatData[8],
                )

            # Only output once-per-second heartbeat debug info when it's
            # different from the last output or if the only change has been amps
            # in use and it's only changed by 1.0 or less. Also output f it's
            # been 10 mins since the last output or if debugLevel is turned up
            # to 11.
            lastAmpsUsed = 0
            ampsUsed = 1
            debugOutputCompare = debugOutput
            m1 = self.re.search(
                r"SHB ....: .. (..\...)/", self.lastHeartbeatDebugOutput
            )
            if m1:
                lastAmpsUsed = float(m1.group(1))
            m2 = self.re.search(r"SHB ....: .. (..\...)/", debugOutput)
            if m2:
                ampsUsed = float(m2.group(1))
                if m1:
                    debugOutputCompare = (
                        debugOutputCompare[0 : m2.start(1)]
                        + self.lastHeartbeatDebugOutput[m1.start(1) : m1.end(1)]
                        + debugOutputCompare[m2.end(1) :]
                    )
            if (
                debugOutputCompare != self.lastHeartbeatDebugOutput
                or abs(ampsUsed - lastAmpsUsed) >= 1.0
                or self.time.time() - self.timeLastHeartbeatDebugOutput > 600
            ):
                self.master.debugLog(1, "TWCSlave", debugOutput)
                self.lastHeartbeatDebugOutput = debugOutput
                self.timeLastHeartbeatDebugOutput = self.time.time()

                for module in self.master.getModulesByType("Logging"):
                    module["ref"].slavePower(
                        {"TWCID": self.TWCID, "status": heartbeatData[0]}
                    )

        except IndexError:
            # This happens if we try to access, say, heartbeatData[8] when
            # len(heartbeatData) < 9. This was happening due to a bug I fixed
            # but I may as well leave this here just in case.
            if len(heartbeatData) != (7 if self.protocolVersion == 1 else 9):
                self.master.debugLog(
                    1,
                    "TWCSlave  ",
                    "Error in print_status displaying heartbeatData",
                    heartbeatData,
                    "based on msg",
                    self.master.hex_str(msg),
                )
            if len(self.masterHeartbeatData) != (7 if self.protocolVersion == 1 else 9):
                self.master.debugLog(
                    1,
                    "TWCSlave  ",
                    "Error in print_status displaying masterHeartbeatData",
                    self.masterHeartbeatData,
                )

    def send_slave_heartbeat(self, masterID):
        # Send slave heartbeat
        #
        # Heartbeat includes data we store in slaveHeartbeatData.
        # Meaning of data:
        #
        # Byte 1 is a state code:
        #   00 Ready
        #      Car may or may not be plugged in.
        #      When car has reached its charge target, I've repeatedly seen it
        #      change from 03 to 00 the moment I wake the car using the phone app.
        #   01 Plugged in, charging
        #   02 Error
        #      This indicates an error such as not getting a heartbeat message
        #      from Master for too long.
        #   03 Plugged in, do not charge
        #      I've seen this state briefly when plug is first inserted, and
        #      I've seen this state remain indefinitely after pressing stop
        #      charge on car's screen or when the car reaches its target charge
        #      percentage. Unfortunately, this state does not reliably remain
        #      set, so I don't think it can be used to tell when a car is done
        #      charging. It may also remain indefinitely if TWCManager script is
        #      stopped for too long while car is charging even after TWCManager
        #      is restarted. In that case, car will not charge even when start
        #      charge on screen is pressed - only re-plugging in charge cable
        #      fixes it.
        #   04 Plugged in, ready to charge or charge scheduled
        #      I've seen this state even when car is set to charge at a future
        #      time via its UI. In that case, it won't accept power offered to
        #      it.
        #   05 Busy?
        #      I've only seen it hit this state for 1 second at a time and it
        #      can seemingly happen during any other state. Maybe it means wait,
        #      I'm busy? Communicating with car?
        #   08 Starting to charge?
        #      This state may remain for a few seconds while car ramps up from
        #      0A to 1.3A, then state usually changes to 01. Sometimes car skips
        #      08 and goes directly to 01.
        #      I saw 08 consistently each time I stopped fake master script with
        #      car scheduled to charge, plugged in, charge port blue. If the car
        #      is actually charging and you stop TWCManager, after 20-30 seconds
        #      the charge port turns solid red, steering wheel display says
        #      "charge cable fault", and main screen says "check charger power".
        #      When TWCManager is started, it sees this 08 status again. If we
        #      start TWCManager and send the slave a new max power value, 08
        #      becomes 00 and car starts charging again.
        #
        #   Protocol 2 adds a number of other states:
        #   06, 07, 09
        #      These are each sent as a response to Master sending the
        #      corresponding state. Ie if Master sends 06, slave responds with
        #      06. See notes in send_master_heartbeat for meaning.
        #   0A Amp adjustment period complete
        #      Master uses state 06 and 07 to raise or lower the slave by 2A
        #      temporarily.  When that temporary period is over, it changes
        #      state to 0A.
        #   0F was reported by another user but I've not seen it during testing
        #      and have no idea what it means.
        #
        # Byte 2-3 is the max current available as provided by bytes 2-3 in our
        # fake master status.
        # For example, if bytes 2-3 are 0F A0, combine them as 0x0fa0 hex which
        # is 4000 in base 10. Move the decimal point two places left and you get
        # 40.00Amps max.
        #
        # Byte 4-5 represents the power the car is actually drawing for
        # charging. When a car is told to charge at 19A you may see a value like
        # 07 28 which is 0x728 hex or 1832 in base 10. Move the decimal point
        # two places left and you see the charger is using 18.32A.
        # Some TWCs report 0A when a car is not charging while others may report
        # small values such as 0.25A. I suspect 0A is what should be reported
        # and any small value indicates a minor calibration error.
        #
        # Remaining bytes are always 00 00 from what I've seen and could be
        # reserved for future use or may be used in a situation I've not
        # observed.  Protocol 1 uses two zero bytes while protocol 2 uses four.

        ###############################
        # How was the above determined?
        #
        # An unplugged slave sends a status like this:
        #   00 00 00 00 19 00 00
        #
        # A real master always sends all 00 status data to a slave reporting the
        # above status. slaveHeartbeatData[0] is the main driver of how master
        # responds, but whether slaveHeartbeatData[1] and [2] have 00 or non-00
        # values also matters.
        #
        # I did a test with a protocol 1 TWC with fake slave sending
        # slaveHeartbeatData[0] values from 00 to ff along with
        # slaveHeartbeatData[1-2] of 00 and whatever
        # value Master last responded with. I found:
        #   Slave sends:     04 00 00 00 19 00 00
        #   Master responds: 05 12 c0 00 00 00 00
        #
        #   Slave sends:     04 12 c0 00 19 00 00
        #   Master responds: 00 00 00 00 00 00 00
        #
        #   Slave sends:     08 00 00 00 19 00 00
        #   Master responds: 08 12 c0 00 00 00 00
        #
        #   Slave sends:     08 12 c0 00 19 00 00
        #   Master responds: 00 00 00 00 00 00 00
        #
        # In other words, master always sends all 00 unless slave sends
        # slaveHeartbeatData[0] 04 or 08 with slaveHeartbeatData[1-2] both 00.
        #
        # I interpret all this to mean that when slave sends
        # slaveHeartbeatData[1-2] both 00, it's requesting a max power from
        # master. Master responds by telling the slave how much power it can
        # use. Once the slave is saying how much max power it's going to use
        # (slaveHeartbeatData[1-2] = 12 c0 = 32.00A), master indicates that's
        # fine by sending 00 00.
        #
        # However, if the master wants to set a lower limit on the slave, all it
        # has to do is send any heartbeatData[1-2] value greater than 00 00 at
        # any time and slave will respond by setting its
        # slaveHeartbeatData[1-2] to the same value.
        #
        # I thought slave might be able to negotiate a lower value if, say, the
        # car reported 40A was its max capability or if the slave itself could
        # only handle 80A, but the slave dutifully responds with the same value
        # master sends it even if that value is an insane 655.35A. I tested
        # these values on car which has a 40A limit when AC charging and
        # slave accepts them all:
        #   0f aa (40.10A)
        #   1f 40 (80.00A)
        #   1f 41 (80.01A)
        #   ff ff (655.35A)

        if self.protocolVersion == 1 and len(self.master.slaveHeartbeatData) > 7:
            # Cut array down to length 7
            self.master.slaveHeartbeatData = self.master.slaveHeartbeatData[0:7]
        elif self.protocolVersion == 2:
            while len(self.master.slaveHeartbeatData) < 9:
                # Increase array length to 9
                self.master.slaveHeartbeatData.append(0x00)

        self.master.getModuleByName("RS485").send(
            bytearray(b"\xFD\xE0")
            + self.master.getFakeTWCID()
            + bytearray(masterID)
            + bytearray(self.master.slaveHeartbeatData)
        )

    def send_master_heartbeat(self):
        # Send our fake master's heartbeat to this TWCSlave.
        #
        # Heartbeat includes 7 bytes (Protocol 1) or 9 bytes (Protocol 2) of data
        # that we store in masterHeartbeatData.

        if self.master.settings.get("respondToSlaves", 1) == 0:
            # We have been instructed not to send master heartbeats
            return

        # Meaning of data:
        #
        # Byte 1 is a command:
        #   00 Make no changes
        #   02 Error
        #     Byte 2 appears to act as a bitmap where each set bit causes the
        #     slave TWC to enter a different error state. First 8 digits below
        #     show which bits are set and these values were tested on a Protocol
        #     2 TWC:
        #       0000 0001 = Middle LED blinks 3 times red, top LED solid green.
        #                   Manual says this code means 'Incorrect rotary switch
        #                   setting.'
        #       0000 0010 = Middle LED blinks 5 times red, top LED solid green.
        #                   Manual says this code means 'More than three Wall
        #                   Connectors are set to Slave.'
        #       0000 0100 = Middle LED blinks 6 times red, top LED solid green.
        #                   Manual says this code means 'The networked Wall
        #                   Connectors have different maximum current
        #                   capabilities.'
        #   	0000 1000 = No effect
        #   	0001 0000 = No effect
        #   	0010 0000 = No effect
        #   	0100 0000 = No effect
        #       1000 0000 = No effect
        #     When two bits are set, the lowest bit (rightmost bit) seems to
        #     take precedence (ie 111 results in 3 blinks, 110 results in 5
        #     blinks).
        #
        #     If you send 02 to a slave TWC with an error code that triggers
        #     the middle LED to blink red, slave responds with 02 in its
        #     heartbeat, then stops sending heartbeat and refuses further
        #     communication. Slave's error state can be cleared by holding red
        #     reset button on its left side for about 4 seconds.
        #     If you send an error code with bitmap 11110xxx (where x is any bit),
        #     the error can not be cleared with a 4-second reset.  Instead, you
        #     must power cycle the TWC or 'reboot' reset which means holding
        #     reset for about 6 seconds till all the LEDs turn green.
        #   05 Tell slave charger to limit power to number of amps in bytes 2-3.
        #
        # Protocol 2 adds a few more command codes:
        #   06 Increase charge current by 2 amps.  Slave changes its heartbeat
        #      state to 06 in response. After 44 seconds, slave state changes to
        #      0A but amp value doesn't change.  This state seems to be used to
        #      safely creep up the amp value of a slave when the Master has extra
        #      power to distribute.  If a slave is attached to a car that doesn't
        #      want that many amps, Master will see the car isn't accepting the
        #      amps and stop offering more.  It's possible the 0A state change
        #      is not time based but rather indicates something like the car is
        #      now using as many amps as it's going to use.
        #   07 Lower charge current by 2 amps. Slave changes its heartbeat state
        #      to 07 in response. After 10 seconds, slave raises its amp setting
        #      back up by 2A and changes state to 0A.
        #      I could be wrong, but when a real car doesn't want the higher amp
        #      value, I think the TWC doesn't raise by 2A after 10 seconds. Real
        #      Master TWCs seem to send 07 state to all children periodically as
        #      if to check if they're willing to accept lower amp values. If
        #      they do, Master assigns those amps to a different slave using the
        #      06 state.
        #   08 Master acknowledges that slave stopped charging (I think), but
        #      the next two bytes contain an amp value the slave could be using.
        #   09 Tell slave charger to limit power to number of amps in bytes 2-3.
        #      This command replaces the 05 command in Protocol 1. However, 05
        #      continues to be used, but only to set an amp value to be used
        #      before a car starts charging. If 05 is sent after a car is
        #      already charging, it is ignored.
        #
        # Byte 2-3 is the max current a slave TWC can charge at in command codes
        # 05, 08, and 09. In command code 02, byte 2 is a bitmap. With other
        # command codes, bytes 2-3 are ignored.
        # If bytes 2-3 are an amp value of 0F A0, combine them as 0x0fa0 hex
        # which is 4000 in base 10. Move the decimal point two places left and
        # you get 40.00Amps max.
        #
        # Byte 4: 01 when a Master TWC is physically plugged in to a car.
        # Otherwise 00.
        #
        # Remaining bytes are always 00.
        #
        # Example 7-byte data that real masters have sent in Protocol 1:
        #   00 00 00 00 00 00 00  (Idle)
        #   02 04 00 00 00 00 00  (Error bitmap 04.  This happened when I
        #                         advertised a fake Master using an invalid max
        #                         amp value)
        #   05 0f a0 00 00 00 00  (Master telling slave to limit power to 0f a0
        #                         (40.00A))
        #   05 07 d0 01 00 00 00  (Master plugged in to a car and presumably
        #                          telling slaves to limit power to 07 d0
        #                          (20.00A). 01 byte indicates Master is plugged
        #                          in to a car.)

        if len(self.master.getMasterHeartbeatOverride()) >= 7:
            self.masterHeartbeatData = self.master.getMasterHeartbeatOverride()

        if self.protocolVersion == 2:
            # TODO: Start and stop charging using protocol 2 commands to TWC
            # instead of car api if I ever figure out how.
            if self.lastAmpsOffered == 0 and self.reportedAmpsActual > 4.0:
                # Car is trying to charge, so stop it via car API.
                # car_api_charge() will prevent telling the car to start or stop
                # more than once per minute. Once the car gets the message to
                # stop, reportedAmpsActualSignificantChangeMonitor should drop
                # to near zero within a few seconds.
                self.master.stopCarsCharging()
            elif (
                self.lastAmpsOffered >= self.config["config"]["minAmpsPerTWC"]
                and self.reportedAmpsActual < 2.0
                and self.reportedState != 0x02
            ):
                # Car is not charging and is not reporting an error state, so
                # try starting charge via car api.
                self.master.startCarsCharging()
            elif self.reportedAmpsActual > 4.0:
                # At least one plugged in car is successfully charging. We don't
                # know which car it is, so we must set
                # vehicle.stopAskingToStartCharging = False on all vehicles such
                # that if any vehicle is not charging without us calling
                # car_api_charge(False), we'll try to start it charging again at
                # least once. This probably isn't necessary but might prevent
                # some unexpected case from never starting a charge. It also
                # seems less confusing to see in the output that we always try
                # to start API charging after the car stops taking a charge.
                for vehicle in self.master.getModuleByName(
                    "TeslaAPI"
                ).getCarApiVehicles():
                    vehicle.stopAskingToStartCharging = False

        self.master.getModuleByName("RS485").send(
            bytearray(b"\xFB\xE0")
            + self.master.getFakeTWCID()
            + bytearray(self.TWCID)
            + bytearray(self.masterHeartbeatData)
        )

    def receive_slave_heartbeat(self, heartbeatData):
        # Handle heartbeat message received from real slave TWC.

        self.master.queue_background_task({"cmd": "getLifetimekWh"})

        now = self.time.time()
        self.timeLastRx = now

        self.reportedAmpsMax = ((heartbeatData[1] << 8) + heartbeatData[2]) / 100
        self.reportedAmpsActual = ((heartbeatData[3] << 8) + heartbeatData[4]) / 100
        self.reportedState = heartbeatData[0]

        if self.reportedAmpsActual != self.reportedAmpsLast:
            self.reportedAmpsLast = self.reportedAmpsActual
            for module in self.master.getModulesByType("Status"):
                module["ref"].setStatus(
                    self.TWCID, "amps_in_use", "ampsInUse", self.reportedAmpsActual, "A"
                )
            self.refreshingChargerLoadStatus()
            self.master.refreshingTotalAmpsInUseStatus()

        for module in self.master.getModulesByType("Status"):
            module["ref"].setStatus(
                self.TWCID, "amps_max", "ampsMax", self.reportedAmpsMax, "A"
            )
            module["ref"].setStatus(
                self.TWCID, "state", "state", self.reportedState, ""
            )

        # Log current history
        self.historyAvgAmps = (
            (self.historyAvgAmps * self.historyNumSamples) + self.reportedAmpsActual
        ) / (self.historyNumSamples + 1)
        self.historyNumSamples += 1

        try:
            if datetime.now().astimezone() >= self.master.nextHistorySnap:
                self.master.queue_background_task({"cmd": "snapHistoryData"})
        except ValueError as e:
            self.master.debugLog(10, "TWCSlave  ", str(e))

        # self.lastAmpsOffered is initialized to -1.
        # If we find it at that value, set it to the current value reported by the
        # TWC.
        if self.lastAmpsOffered < 0:
            self.lastAmpsOffered = self.reportedAmpsMax

        # If power starts flowing, check whether a car has arrived
        if (
            self.reportedAmpsActualSignificantChangeMonitor < 3
            and self.reportedAmpsActual > 3
        ):
            self.master.getModuleByName("Policy").fireWebhook("start")
            self.master.queue_background_task({"cmd": "checkArrival"})

        # If power drops off, check whether a car leaves in the next little while
        if (
            self.reportedAmpsActualSignificantChangeMonitor > 2
            and self.reportedAmpsActual < 2
        ):
            self.master.getModuleByName("Policy").fireWebhook("stop")
            self.departureCheckTimes = [now + 5 * 60, now + 20 * 60, now + 45 * 60]
        if len(self.departureCheckTimes) > 0 and now >= self.departureCheckTimes[0]:
            self.master.queue_background_task({"cmd": "checkDeparture"})
            self.departureCheckTimes.pop(0)

        # Keep track of the amps the slave is actually using and the last time it
        # changed by more than 0.8A.
        # Also update self.reportedAmpsActualSignificantChangeMonitor if it's
        # still set to its initial value of -1.
        if (
            self.reportedAmpsActualSignificantChangeMonitor < 0
            or abs(
                self.reportedAmpsActual
                - self.reportedAmpsActualSignificantChangeMonitor
            )
            > 0.8
        ):
            self.timeReportedAmpsActualChangedSignificantly = now
            self.reportedAmpsActualSignificantChangeMonitor = self.reportedAmpsActual
            for module in self.master.getModulesByType("Status"):
                module["ref"].setStatus(
                    self.TWCID, "power", "power", self.reportedAmpsActual, "A"
                )

        ltNow = self.time.localtime()
        hourNow = ltNow.tm_hour + (ltNow.tm_min / 60)
        yesterday = ltNow.tm_wday - 1
        if yesterday < 0:
            yesterday += 7

        # Determine our charging policy. This is the policy engine of the
        # TWCManager application. Using defined rules, we can determine how
        # we charge.
        self.master.getModuleByName("Policy").setChargingPerPolicy()

        # Determine how many cars are charging and how many amps they're using
        numCarsCharging = self.master.num_cars_charging_now()
        desiredAmpsOffered = self.master.getMaxAmpsToDivideAmongSlaves()
        flex = self.master.getAllowedFlex()

        if numCarsCharging > 0:
            desiredAmpsOffered -= sum(
                slaveTWC.reportedAmpsActual
                for slaveTWC in self.master.getSlaveTWCs()
                if slaveTWC.TWCID != self.TWCID
            )
            flex = self.master.getAllowedFlex() / numCarsCharging

            # Allocate this slave a fraction of maxAmpsToDivideAmongSlaves divided
            # by the number of cars actually charging.
            fairShareAmps = int(
                self.master.getMaxAmpsToDivideAmongSlaves() / numCarsCharging
            )
            if desiredAmpsOffered > fairShareAmps:
                desiredAmpsOffered = fairShareAmps

            self.master.debugLog(
                10,
                "TWCSlave  ",
                "desiredAmpsOffered TWC: "
                + self.master.hex_str(self.TWCID)
                + " reduced from "
                + str(self.master.getMaxAmpsToDivideAmongSlaves())
                + " to "
                + str(desiredAmpsOffered)
                + " with "
                + str(numCarsCharging)
                + " cars charging and flex Amps of "
                + str(flex)
                + ".",
            )

        minAmpsToOffer = self.config["config"]["minAmpsPerTWC"]
        if self.minAmpsTWCSupports > minAmpsToOffer:
            minAmpsToOffer = self.minAmpsTWCSupports

        if (
            desiredAmpsOffered < minAmpsToOffer
            and desiredAmpsOffered + flex >= minAmpsToOffer
            and (self.useFlexAmpsToStartCharge or self.reportedAmpsActual >= 1.0)
        ):
            desiredAmpsOffered = minAmpsToOffer

        if desiredAmpsOffered < minAmpsToOffer:
            self.master.debugLog(
                10,
                "TWCSlave  ",
                "desiredAmpsOffered: "
                + str(desiredAmpsOffered)
                + " < minAmpsToOffer: "
                + str(minAmpsToOffer)
                + " (flexAmps: " + str(flex) + ")",
            )
            if numCarsCharging > 0:
                if (
                    self.master.getMaxAmpsToDivideAmongSlaves() / numCarsCharging
                    > minAmpsToOffer
                ):
                    # There is enough power available to give each car
                    # minAmpsToOffer, but currently-charging cars are leaving us
                    # less power than minAmpsToOffer to give this car.
                    #
                    # minAmpsToOffer is based on minAmpsPerTWC which is
                    # user-configurable, whereas self.minAmpsTWCSupports is based on
                    # the minimum amps TWC must be set to reliably start a car
                    # charging.
                    #
                    # Unfortunately, we can't tell if a car is plugged in or wanting
                    # to charge without offering it minAmpsTWCSupports. As the car
                    # gradually starts to charge, we will see it using power and
                    # tell other TWCs on the network to use less power. This could
                    # cause the sum of power used by all TWCs to exceed
                    # wiringMaxAmpsAllTWCs for a few seconds, but I don't think
                    # exceeding by up to minAmpsTWCSupports for such a short period
                    # of time will cause problems.
                    self.master.debugLog(
                        10,
                        "TWCSlave  ",
                        "desiredAmpsOffered TWC: "
                        + self.master.hex_str(self.TWCID)
                        + " increased from "
                        + str(desiredAmpsOffered)
                        + " to "
                        + str(self.minAmpsTWCSupports)
                        + " (self.minAmpsTWCSupports)",
                    )
                    desiredAmpsOffered = self.minAmpsTWCSupports
                else:
                    # There is not enough power available to give each car
                    # minAmpsToOffer, so don't offer power to any cars. Alternately,
                    # we could charge one car at a time and switch cars
                    # periodically, but I'm not going to try to implement that.
                    #
                    # Note that 5A is the lowest value you can set using the Tesla car's
                    # main screen, so lower values might have some adverse affect on the
                    # car. I actually tried lower values when the sun was providing
                    # under 5A of power and found the car would occasionally set itself
                    # to state 03 and refuse to charge until you re-plugged the charger
                    # cable. Clicking "Start charging" in the car's UI or in the phone
                    # app would not start charging.
                    #
                    # A 5A charge only delivers ~3 miles of range to the car per hour,
                    # but it forces the car to remain "on" at a level that it wastes
                    # some power while it's charging. The lower the amps, the more power
                    # is wasted. This is another reason not to go below 5A.
                    #
                    # So if there isn't at least 5A of power available, pass 0A as the
                    # desired value. This tells the car to stop charging and it will
                    # enter state 03 and go to sleep. You will hear the power relay in
                    # the TWC turn off. When desiredAmpsOffered trends above 6A again,
                    # it tells the car there's power.
                    # If a car is set to energy saver mode in the car's UI, the car
                    # seems to wake every 15 mins or so (unlocking or using phone app
                    # also wakes it) and next time it wakes, it will see there's power
                    # and start charging. Without energy saver mode, the car should
                    # begin charging within about 10 seconds of changing this value.
                    self.master.debugLog(
                        10,
                        "TWCSlave  ",
                        "desiredAmpsOffered TWC: "
                        + self.master.hex_str(self.TWCID)
                        + " reduced to 0 from "
                        + str(desiredAmpsOffered)
                        + " because maxAmpsToDivideAmongSlaves "
                        + str(self.master.getMaxAmpsToDivideAmongSlaves())
                        + " / numCarsCharging "
                        + str(numCarsCharging)
                        + " < minAmpsToOffer "
                        + str(minAmpsToOffer),
                    )
                    desiredAmpsOffered = 0

                if self.lastAmpsOffered > 0 and (
                    now - self.timeLastAmpsOfferedChanged < 60
                    or now - self.timeReportedAmpsActualChangedSignificantly < 60
                    or self.reportedAmpsActual < 4.0
                ):
                    # We were previously telling the car to charge but now we want
                    # to tell it to stop. However, it's been less than a minute
                    # since we told it to charge or since the last significant
                    # change in the car's actual power draw or the car has not yet
                    # started to draw at least 5 amps (telling it 5A makes it
                    # actually draw around 4.18-4.27A so we check for
                    # self.reportedAmpsActual < 4.0).
                    #
                    # Once we tell the car to charge, we want to keep it going for
                    # at least a minute before turning it off again. concern is that
                    # yanking the power at just the wrong time during the
                    # start-charge negotiation could put the car into an error state
                    # where it won't charge again without being re-plugged. This
                    # concern is hypothetical and most likely could not happen to a
                    # real car, but I'd rather not take any chances with getting
                    # someone's car into a non-charging state so they're stranded
                    # when they need to get somewhere. Note that non-Tesla cars
                    # using third-party adapters to plug in are at a higher risk of
                    # encountering this sort of hypothetical problem.
                    #
                    # The other reason for this tactic is that in the minute we
                    # wait, desiredAmpsOffered might rise above 5A in which case we
                    # won't have to turn off the charger power at all. Avoiding too
                    # many on/off cycles preserves the life of the TWC's main power
                    # relay and may also prevent errors in the car that might be
                    # caused by turning its charging on and off too rapidly.
                    #
                    # Seeing self.reportedAmpsActual < 4.0 means the car hasn't
                    # ramped up to whatever level we told it to charge at last time.
                    # It may be asleep and take up to 15 minutes to wake up, see
                    # there's power, and start charging.
                    #
                    # Unfortunately, self.reportedAmpsActual < 4.0 can also mean the
                    # car is at its target charge level and may not accept power for
                    # days until the battery drops below a certain level. I can't
                    # think of a reliable way to detect this case. When the car
                    # stops itself from charging, we'll see self.reportedAmpsActual
                    # drop to near 0.0A and heartbeatData[0] becomes 03, but we can
                    # see the same 03 state when we tell the TWC to stop charging.
                    # We could record the time the car stopped taking power and
                    # assume it won't want more for some period of time, but we
                    # can't reliably detect if someone unplugged the car, drove it,
                    # and re-plugged it so it now needs power, or if someone plugged
                    # in a different car that needs power. Even if I see the car
                    # hasn't taken the power we've offered for the
                    # last hour, it's conceivable the car will reach a battery state
                    # where it decides it wants power the moment we decide it's safe
                    # to stop offering it. Thus, I think it's safest to always wait
                    # until the car has taken 5A for a minute before cutting power
                    # even if that means the car will charge for a minute when you
                    # first plug it in after a trip even at a time when no power
                    # should be available.
                    #
                    # One advantage of the above situation is that whenever you plug
                    # the car in, unless no power has been available since you
                    # unplugged, the charge port will turn green and start charging
                    # for a minute. This lets the owner quickly see that TWCManager
                    # is working properly each time they return home and plug in.
                    self.master.debugLog(
                        10,
                        "TWCSlave  ",
                        "Don't stop charging TWC: "
                        + self.master.hex_str(self.TWCID)
                        + " yet because: "
                        + "time - self.timeLastAmpsOfferedChanged "
                        + str(int(now - self.timeLastAmpsOfferedChanged))
                        + " < 60 or time - self.timeReportedAmpsActualChangedSignificantly "
                        + str(
                            int(now - self.timeReportedAmpsActualChangedSignificantly)
                        )
                        + " < 60 or self.reportedAmpsActual "
                        + str(self.reportedAmpsActual)
                        + " < 4",
                    )
                    desiredAmpsOffered = minAmpsToOffer
            else:
                # no cars are charging, and desiredAmpsOffered < minAmpsToOffer
                # so we need to set desiredAmpsOffered to 0
                self.master.debugLog(
                    10,
                    "TWCSlave  ",
                    "no cars charging, setting desiredAmpsOffered to 0"
                )
                desiredAmpsOffered = 0
        else:
            # We can tell the TWC how much power to use in 0.01A increments, but
            # the car will only alter its power in larger increments (somewhere
            # between 0.5 and 0.6A). The car seems to prefer being sent whole
            # amps and when asked to adjust between certain values like 12.6A
            # one second and 12.0A the next second, the car reduces its power
            # use to ~5.14-5.23A and refuses to go higher. So it seems best to
            # stick with whole amps.
            desiredAmpsOffered = int(desiredAmpsOffered)

            if self.lastAmpsOffered == 0 and now - self.timeLastAmpsOfferedChanged < 60:
                # Keep charger off for at least 60 seconds before turning back
                # on. See reasoning above where I don't turn the charger off
                # till it's been on at least 60 seconds.
                self.master.debugLog(
                    10,
                    "TWCSlave  ",
                    "Don't start charging TWC: "
                    + self.master.hex_str(self.TWCID)
                    + " yet because: "
                    + "self.lastAmpsOffered "
                    + str(self.lastAmpsOffered)
                    + " == 0 "
                    + "and time - self.timeLastAmpsOfferedChanged "
                    + str(int(now - self.timeLastAmpsOfferedChanged))
                    + " < 60",
                )
                desiredAmpsOffered = self.lastAmpsOffered
            else:
                # Mid Oct 2017, Tesla pushed a firmware update to their cars
                # that seems to create the following bug:
                # If you raise desiredAmpsOffered AT ALL from the car's current
                # max amp limit, the car will drop its max amp limit to the 6A
                # setting (5.14-5.23A actual use as reported in
                # heartbeatData[2-3]). The odd fix to this problem is to tell
                # the car to raise to at least spikeAmpsToCancel6ALimit for 5 or
                # more seconds, then tell it to lower the limit to
                # desiredAmpsOffered. Even 0.01A less than
                # spikeAmpsToCancel6ALimit is not enough to cancel the 6A limit.
                #
                # I'm not sure how long we have to hold spikeAmpsToCancel6ALimit
                # but 3 seconds is definitely not enough but 5 seconds seems to
                # work. It doesn't seem to matter if the car actually hits
                # spikeAmpsToCancel6ALimit of power draw. In fact, the car is
                # slow enough to respond that even with 10s at 21A the most I've
                # seen it actually draw starting at 6A is 13A.
                self.master.debugLog(
                    10,
                    "TWCSlave  ",
                    "TWCID="
                    + self.master.hex_str(self.TWCID)
                    + " desiredAmpsOffered="
                    + str(desiredAmpsOffered)
                    + " spikeAmpsToCancel6ALimit="
                    + str(self.master.getSpikeAmps())
                    + " self.lastAmpsOffered="
                    + str(self.lastAmpsOffered)
                    + " self.reportedAmpsActual="
                    + str(self.reportedAmpsActual)
                    + " now - self.timeReportedAmpsActualChangedSignificantly="
                    + str(int(now - self.timeReportedAmpsActualChangedSignificantly)),
                )

                if (
                    # If we just moved from a lower amp limit to
                    # a higher one less than spikeAmpsToCancel6ALimit.
                    (
                        desiredAmpsOffered < self.master.getSpikeAmps()
                        and desiredAmpsOffered > self.reportedAmpsMax
                    )
                    or (
                        # ...or if we've been offering the car more amps than it's
                        # been using for at least 10 seconds, then we'll change the
                        # amps we're offering it. For some reason, the change in
                        # amps offered will get the car to up its amp draw.
                        #
                        # First, check that the car is drawing enough amps to be
                        # charging...
                        self.reportedAmpsActual > 2.0
                        and
                        # ...and car is charging at under spikeAmpsToCancel6ALimit.
                        # I think I've seen cars get stuck between spikeAmpsToCancel6ALimit
                        # and lastAmpsOffered, but more often a car will be limited
                        # to under lastAmpsOffered by its UI setting or by the
                        # charger hardware it has on board, and we don't want to
                        # keep reducing it to spikeAmpsToCancel6ALimit.
                        # If cars really are getting stuck above
                        # spikeAmpsToCancel6ALimit, I may need to implement a
                        # counter that tries spikeAmpsToCancel6ALimit only a
                        # certain number of times per hour.
                        (self.reportedAmpsActual <= self.master.getSpikeAmps())
                        and
                        # ...and car is charging at over two amps under what we
                        # want it to charge at. I have to use 2 amps because when
                        # offered, say 40A, the car charges at ~38.76A actual.
                        # Using a percentage instead of 2.0A doesn't work because
                        # 38.58/40 = 95.4% but 5.14/6 = 85.6%
                        (self.lastAmpsOffered - self.reportedAmpsActual) > 2.0
                        and
                        # ...and car hasn't changed its amp draw significantly in
                        # over 10 seconds, meaning it's stuck at its current amp
                        # draw.
                        now - self.timeReportedAmpsActualChangedSignificantly > 10
                    )
                ):
                    # We must set desiredAmpsOffered to a value that gets
                    # reportedAmpsActual (amps the car is actually using) up to
                    # a value near lastAmpsOffered. At the end of all these
                    # checks, we'll set lastAmpsOffered = desiredAmpsOffered and
                    # timeLastAmpsOfferedChanged if the value of lastAmpsOffered was
                    # actually changed.
                    if (
                        self.lastAmpsOffered == self.master.getSpikeAmps()
                        and now - self.timeLastAmpsOfferedChanged > 10
                    ):
                        # We've been offering the car spikeAmpsToCancel6ALimit
                        # for over 10 seconds but it's still drawing at least
                        # 2A less than spikeAmpsToCancel6ALimit.  I saw this
                        # happen once when an error stopped the car from
                        # charging and when the error cleared, it was offered
                        # spikeAmpsToCancel6ALimit as the first value it saw.
                        # The car limited itself to 6A indefinitely. In this
                        # case, the fix is to offer it lower amps.
                        self.master.debugLog(
                            1,
                            "TWCSlave  ",
                            "Car stuck when offered spikeAmpsToCancel6ALimit.  Offering 2 less.",
                        )
                        desiredAmpsOffered = self.master.getSpikeAmps() - 2.0
                    elif now - self.timeLastAmpsOfferedChanged > 5:
                        # self.lastAmpsOffered hasn't gotten the car to draw
                        # enough amps for over 5 seconds, so try
                        # spikeAmpsToCancel6ALimit
                        desiredAmpsOffered = self.master.getSpikeAmps()
                    else:
                        # Otherwise, don't change the value of lastAmpsOffered.
                        desiredAmpsOffered = self.lastAmpsOffered

                    # Note that the car should have no problem increasing max
                    # amps to any whole value over spikeAmpsToCancel6ALimit as
                    # long as it's below any upper limit manually set in the
                    # car's UI. One time when I couldn't get TWC to push the car
                    # over 21A, I found the car's UI had set itself to 21A
                    # despite setting it to 40A the day before. I have been
                    # unable to reproduce whatever caused that problem.
                elif desiredAmpsOffered < self.lastAmpsOffered:
                    # Tesla doesn't mind if we set a lower amp limit than the
                    # one we're currently using, but make sure we don't change
                    # limits more often than every 5 seconds. This has the side
                    # effect of holding spikeAmpsToCancel6ALimit set earlier for
                    # 5 seconds to make sure the car sees it.
                    self.master.debugLog(
                        10,
                        "TWCSlave  ",
                        "Reduce amps: time - self.timeLastAmpsOfferedChanged "
                        + str(int(now - self.timeLastAmpsOfferedChanged)),
                    )
                    if now - self.timeLastAmpsOfferedChanged < 5:
                        desiredAmpsOffered = self.lastAmpsOffered

        # set_last_amps_offered does some final checks to see if the new
        # desiredAmpsOffered is safe. It should be called after we've picked a
        # final value for desiredAmpsOffered.
        desiredAmpsOffered = self.set_last_amps_offered(desiredAmpsOffered)

        # See notes in send_slave_heartbeat() for details on how we transmit
        # desiredAmpsOffered and the meaning of the code in
        # self.masterHeartbeatData[0].
        #
        # Rather than only sending desiredAmpsOffered when slave is sending code
        # 04 or 08, it seems to work better to send desiredAmpsOffered whenever
        # it does not equal self.reportedAmpsMax reported by the slave TWC.
        # Doing it that way will get a slave charging again even when it's in
        # state 00 or 03 which it swings between after you set
        # desiredAmpsOffered = 0 to stop charging.
        #
        # I later found that a slave may end up swinging between state 01 and 03
        # when desiredAmpsOffered == 0:
        #   S 032e 0.25/0.00A: 01 0000 0019 0000  M: 00 0000 0000 0000
        #   S 032e 0.25/6.00A: 03 0258 0019 0000  M: 05 0000 0000 0000
        #   S 032e 0.25/0.00A: 01 0000 0019 0000  M: 00 0000 0000 0000
        #   S 032e 0.25/6.00A: 03 0258 0019 0000  M: 05 0000 0000 0000
        #
        # While it's doing this, it's continuously opening and closing the relay
        # on the TWC each second which makes an audible click and will wear out
        # the relay. To avoid that problem, always send code 05 when
        # desiredAmpsOffered == 0. In that case, slave's response should always
        # look like this:
        #   S 032e 0.25/0.00A: 03 0000 0019 0000 M: 05 0000 0000 0000
        if self.reportedAmpsMax != desiredAmpsOffered or desiredAmpsOffered == 0:
            desiredHundredthsOfAmps = int(desiredAmpsOffered * 100)
            self.masterHeartbeatData = bytearray(
                [
                    (0x09 if self.protocolVersion == 2 else 0x05),
                    (desiredHundredthsOfAmps >> 8) & 0xFF,
                    desiredHundredthsOfAmps & 0xFF,
                    0x00,
                    0x00,
                    0x00,
                    0x00,
                    0x00,
                    0x00,
                ]
            )
        else:
            self.masterHeartbeatData = bytearray(
                [0x00, 0x00, 0x00, 0x00, 0x00, 0x00, 0x00, 0x00, 0x00]
            )

        if len(self.master.getMasterHeartbeatOverride()) >= 7:
            self.masterHeartbeatData = self.master.getMasterHeartbeatOverride()

        if self.config["config"]["debugLevel"] >= 1:
            self.print_status(heartbeatData)

    def set_last_amps_offered(self, desiredAmpsOffered):
        # self.lastAmpsOffered should only be changed using this sub.

        self.master.debugLog(
            10,
            "TWCSlave",
            "set_last_amps_offered(TWCID="
            + self.master.hex_str(self.TWCID)
            + ", desiredAmpsOffered="
            + str(desiredAmpsOffered)
            + ")",
        )

        if desiredAmpsOffered != self.lastAmpsOffered:
            oldLastAmpsOffered = self.lastAmpsOffered
            self.lastAmpsOffered = desiredAmpsOffered

            # Set totalAmpsAllTWCs to the total amps all TWCs are actually using
            # minus amps this TWC is using, plus amps this TWC wants to use.
            totalAmpsAllTWCs = (
                self.master.getTotalAmpsInUse()
                - self.reportedAmpsActual
                + self.lastAmpsOffered
            )
            if totalAmpsAllTWCs > self.config["config"]["wiringMaxAmpsAllTWCs"]:
                # totalAmpsAllTWCs would exceed wiringMaxAmpsAllTWCs if we
                # allowed this TWC to use desiredAmpsOffered.  Instead, try
                # offering as many amps as will increase total_amps_actual_all_twcs()
                # up to wiringMaxAmpsAllTWCs.
                self.lastAmpsOffered = int(
                    self.config["config"]["wiringMaxAmpsAllTWCs"]
                    - (self.master.getTotalAmpsInUse() - self.reportedAmpsActual)
                )

                if self.lastAmpsOffered < self.minAmpsTWCSupports:
                    # Always offer at least minAmpsTWCSupports amps.
                    # See notes in receive_slave_heartbeat() beneath
                    # 'if(maxAmpsToDivideAmongSlaves / numCarsCharging > minAmpsToOffer):'
                    self.lastAmpsOffered = self.minAmpsTWCSupports

                self.master.debugLog(
                    1,
                    "TWCSlave  ",
                    "WARNING: Offering slave TWC %02X%02X %.1fA instead of "
                    "%.1fA to avoid overloading wiring shared by all TWCs."
                    % (
                        self.TWCID[0],
                        self.TWCID[1],
                        self.lastAmpsOffered,
                        desiredAmpsOffered,
                    ),
                )

            if self.lastAmpsOffered > self.wiringMaxAmps:
                # We reach this case frequently in some configurations, such as
                # when two 80A TWCs share a 125A line.  Therefore, don't print
                # an error.
                self.lastAmpsOffered = self.wiringMaxAmps
                self.master.debugLog(
                    10,
                    "TWCSlave  ",
                    "Offering slave TWC %02X%02X %.1fA instead of "
                    "%.1fA to avoid overloading the TWC rated at %.1fA."
                    % (
                        self.TWCID[0],
                        self.TWCID[1],
                        self.lastAmpsOffered,
                        desiredAmpsOffered,
                        self.wiringMaxAmps,
                    ),
                )

            if self.lastAmpsOffered != oldLastAmpsOffered:
                self.timeLastAmpsOfferedChanged = self.time.time()
        return self.lastAmpsOffered

    def setLifetimekWh(self, kwh):
        self.lifetimekWh = kwh
        # Publish Lifetime kWh Value via Status modules
        for module in self.master.getModulesByType("Status"):
            module["ref"].setStatus(
                self.TWCID, "lifetime_kwh", "lifetimekWh", self.lifetimekWh, "kWh"
            )

    def setVoltage(self, pa, pb, pc):
        self.voltsPhaseA = pa
        self.voltsPhaseB = pb
        self.voltsPhaseC = pc
        # Publish phase 1, 2 and 3 values via Status modules
        for phase in ("A", "B", "C"):
            for module in self.master.getModulesByType("Status"):
                module["ref"].setStatus(
                    self.TWCID,
                    "voltage_phase_" + phase.lower(),
                    "voltagePhase" + phase,
                    getattr(self, "voltsPhase" + phase, 0),
                    "V",
                )
        self.refreshingChargerLoadStatus()

    def refreshingChargerLoadStatus(self):
        for module in self.master.getModulesByType("Status"):
            module["ref"].setStatus(
                self.TWCID,
                "charger_load_w",
                "chargerLoadInW",
                int(self.getCurrentChargerLoad()),
                "W",
            )

    def getCurrentChargerLoad(self):
<<<<<<< HEAD
        return self.master.convertAmpsToWatts(self.reportedAmpsActual)
=======
        return self.master.convertAmpsToWatts(self.reportedAmpsActual) * self.master.getRealPowerFactor(self.reportedAmpsActual)
>>>>>>> 0abe49c4

    def getLastVehicle(self):       
        currentVehicle = None
        lastVehicle = None
        for vehicle in self.master.getModuleByName("TeslaAPI").getCarApiVehicles():
            if (self.currentVIN == vehicle.VIN): 
                currentVehicle = vehicle
            if (self.lastVIN == vehicle.VIN):
                lastVehicle = vehicle
        if (currentVehicle != None):
            return currentVehicle
        if (lastVehicle != None):
            return lastVehicle
        return None    <|MERGE_RESOLUTION|>--- conflicted
+++ resolved
@@ -1109,11 +1109,7 @@
             )
 
     def getCurrentChargerLoad(self):
-<<<<<<< HEAD
-        return self.master.convertAmpsToWatts(self.reportedAmpsActual)
-=======
         return self.master.convertAmpsToWatts(self.reportedAmpsActual) * self.master.getRealPowerFactor(self.reportedAmpsActual)
->>>>>>> 0abe49c4
 
     def getLastVehicle(self):       
         currentVehicle = None
